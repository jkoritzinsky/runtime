parameters:
  jobTemplate: ''
  hostedOs: ''
  hostedArch: ''
  osGroup: ''
  osSubgroup: ''
  archType: ''
  container: ''
  helixQueuesTemplate: ''
  platform: ''
  targetRid: ''
  jobParameters: {}
  shouldContinueOnError: false # set `shouldContinueOnError: forceFalse` to not use the defaults, and set specifically to `false`
  variables: []

jobs:
- template: ${{ coalesce(parameters.helixQueuesTemplate, parameters.jobTemplate) }}
  parameters:
    shouldContinueOnError: ${{ or(eq(parameters.shouldContinueOnError, true), and(ne(parameters.shouldContinueOnError, 'forceFalse'), endsWith(variables['Build.DefinitionName'], 'staging'), eq(variables['Build.Reason'], 'PullRequest'))) }}

    # keep in sync with /eng/pipelines/common/variables.yml
    dependOnEvaluatePaths: ${{ and(eq(variables['Build.Reason'], 'PullRequest'), in(variables['Build.DefinitionName'], 'runtime', 'runtime-community', 'runtime-extra-platforms', 'runtime-wasm', 'runtime-wasm-libtests', 'runtime-wasm-non-libtests', 'dotnet-linker-tests', 'runtime-dev-innerloop', 'runtime-coreclr superpmi-replay', 'runtime-coreclr superpmi-diffs')) }}

    variables:
      - template: /eng/common/templates/variables/pool-providers.yml
      # Disable component governance in our CI builds. These builds are not shipping nor
      # are they a service. Also the component governance jobs issue lots of inconsequential
      # warnings and errors into our build timelines that make it hard to track down
      # real errors in the build
      - name: skipComponentGovernanceDetection
        value: true
      - name: runCodesignValidationInjection
        value: false

      - name: checkoutFetchDepth
        value: 20

      - name: buildConfigUpper
        ${{ if eq(parameters.jobParameters.buildConfig, 'debug') }}:
          value: 'Debug'
        ${{ if eq(parameters.jobParameters.buildConfig, 'release') }}:
          value: 'Release'
        ${{ if eq(parameters.jobParameters.buildConfig, 'checked') }}:
          value: 'Checked'

      - name: _BuildConfig
        value: $(buildConfigUpper)
        
      - name: archType
        value: ${{ parameters.archType }}

      - name: osGroup
        value: ${{ parameters.osGroup }}

      - name: osSubgroup
        value: ${{ parameters.osSubgroup }}

      - name: _runSmokeTestsOnlyArg
        value: '/p:RunSmokeTestsOnly=$(isRunSmokeTestsOnly)'

      - name: _overrideTestScriptWindowsCmdParameter
        ${{ if eq(parameters.jobParameters.runScriptWindowsCmd, true) }}:
          value: '/p:RunScriptWindowsCmd=true'
        ${{ if ne(parameters.jobParameters.runScriptWindowsCmd, true) }}:
          value: ''

      - name: _hostedOs
        value: ${{ parameters.jobParameters.hostedOs }}

      - ${{ if or(eq(parameters.osGroup, 'windows'), eq(parameters.jobParameters.hostedOs, 'windows')) }}:
        - name: archiveExtension
          value: '.zip'
        - name: archiveType
          value: zip
        - name: tarCompression
          value: ''
        - name: scriptExt
          value: '.cmd'
        - name: dir
          value: '\'
        - name: _msbuildCommand
          value: powershell -ExecutionPolicy ByPass -NoProfile eng\common\msbuild.ps1 -ci
        - name: _warnAsErrorParamHelixOverride
          value: -warnaserror 0
        - name: setScriptToEchoAndFailOnNonZero
          value: ''
        - name: logRootNameArg
          value: 'log '

      - ${{ if and(ne(parameters.osGroup, 'windows'), ne(parameters.jobParameters.hostedOs, 'windows')) }}:
        - name: archiveExtension
          value: '.tar.gz'
        - name: archiveType
          value: tar
        - name: tarCompression
          value: gz
        - name: scriptExt
          value: '.sh'
        - name: dir
          value: '/'
        - name: _msbuildCommand
          value: ./eng/common/msbuild.sh --ci
        - name: _warnAsErrorParamHelixOverride
          value: --warnaserror false
        # Set the bash script to display each command, and stop if any command exits nonzero.
        - name: setScriptToEchoAndFailOnNonZero
          value: 'set -xe'
        - name: logRootNameArg
          value: '-log:'

      - name: runtimeFlavorName
        ${{ if eq(parameters.jobParameters.runtimeFlavor, 'mono') }}:
          value: Mono
        ${{ if eq(parameters.jobParameters.runtimeFlavor, 'coreclr') }}:
          value: CoreCLR

      - ${{ if eq(parameters.archType, 'wasm') }}:
        - name: wasmDarcDependenciesChanged
          value: $[ or(
                      eq(dependencies.evaluate_paths.outputs['DarcDependenciesChanged.Microsoft_NET_Workload_Emscripten_Current_Manifest-9_0_100_Transport'], true),
                      eq(dependencies.evaluate_paths.outputs['DarcDependenciesChanged.Microsoft_DotNet_Build_Tasks_Workloads'], true),
                      eq(dependencies.evaluate_paths.outputs['DarcDependenciesChanged.System_Runtime_TimeZoneData'], true),
                      eq(dependencies.evaluate_paths.outputs['DarcDependenciesChanged.Microsoft_Net_Compilers_Toolset'], true),
                      eq(dependencies.evaluate_paths.outputs['DarcDependenciesChanged.Microsoft_CodeAnalysis'], true),
                      eq(dependencies.evaluate_paths.outputs['DarcDependenciesChanged.Microsoft_CodeAnalysis_CSharp'], true),
                      eq(dependencies.evaluate_paths.outputs['DarcDependenciesChanged.Microsoft_CodeAnalysis_Analyzers'], true),
                      eq(dependencies.evaluate_paths.outputs['DarcDependenciesChanged.Microsoft_CodeAnalysis_NetAnalyzers'], true),
                      eq(dependencies.evaluate_paths.outputs['DarcDependenciesChanged.Microsoft_NET_ILLink_Tasks'], true)) ]

        - name: shouldRunWasmBuildTestsOnDefaultPipeline
          value: $[
            or(
              eq(variables['wasmDarcDependenciesChanged'], true),
              eq(dependencies.evaluate_paths.outputs['SetPathVars_tools_illink.containsChange'], true),
              eq(dependencies.evaluate_paths.outputs['SetPathVars_wasmbuildtests.containsChange'], true))
            ]

        # needed for Wasm.Build.Tests
        - name: wasmSingleThreadedBuildOnlyNeededOnDefaultPipeline
          value: $[ variables['shouldRunWasmBuildTestsOnDefaultPipeline'] ]
        - name: wasmMultiThreadedBuildOnlyNeededOnDefaultPipeline
          value: $[ variables['shouldRunWasmBuildTestsOnDefaultPipeline'] ]

      - ${{ each variable in parameters.variables }}:
        - ${{ variable }}

    osGroup: ${{ parameters.osGroup }}
    osSubgroup: ${{ parameters.osSubgroup }}
    archType: ${{ parameters.archType }}
    targetRid: ${{ parameters.targetRid }}
    platform: ${{ parameters.platform }}

    ${{ if ne(parameters.container, '') }}:
      ${{ if eq(parameters.container.registry, 'mcr') }}:
        container: ${{ format('{0}:{1}', 'mcr.microsoft.com/dotnet-buildtools/prereqs', parameters.container.image) }}
      ${{ if and(ne(parameters.container.image, ''), ne(parameters.container.registry, 'mcr')) }}:
        container: ${{ format('{0}:{1}', parameters.container.registry, parameters.container.image) }}
      ${{ if eq(parameters.container.image, '') }}:
        container: ${{ parameters.container }}

    ${{ if eq(parameters.jobParameters.pool, '') }}:
      pool:
        # Public Linux Build Pool
        ${{ if and(or(in(parameters.osGroup, 'linux', 'freebsd', 'android', 'tizen'), eq(parameters.jobParameters.hostedOs, 'linux')), eq(variables['System.TeamProject'], 'public')) }}:
          name:  $(DncEngPublicBuildPool)
          demands: ImageOverride -equals Build.Ubuntu.2204.Amd64.Open

        # Official Build Linux Pool
        ${{ if and(or(in(parameters.osGroup, 'linux', 'freebsd', 'android', 'tizen'), eq(parameters.jobParameters.hostedOs, 'linux')), ne(variables['System.TeamProject'], 'public')) }}:
          name: $(DncEngInternalBuildPool)
          demands: ImageOverride -equals Build.Ubuntu.2204.Amd64

        # OSX Build Pool (we don't have on-prem OSX BuildPool).
        ${{ if in(parameters.osGroup, 'osx', 'maccatalyst', 'ios', 'iossimulator', 'tvos', 'tvossimulator') }}:
          vmImage: 'macos-12'

        # Official Build Windows Pool
        ${{ if and(or(eq(parameters.osGroup, 'windows'), eq(parameters.jobParameters.hostedOs, 'windows')), ne(variables['System.TeamProject'], 'public')) }}:
          name: $(DncEngInternalBuildPool)
          demands: ImageOverride -equals windows.vs2022preview.amd64

        # Public Windows Build Pool
        ${{ if and(or(eq(parameters.osGroup, 'windows'), eq(parameters.jobParameters.hostedOs, 'windows')), eq(variables['System.TeamProject'], 'public')) }}:
          name: $(DncEngPublicBuildPool)
<<<<<<< HEAD
          demands: ImageOverride -equals windows.vs2022preview.scout.amd64.open
=======
          demands: ImageOverride -equals windows.vs2022preview.amd64.open
>>>>>>> 5598dac5


    ${{ if eq(parameters.helixQueuesTemplate, '') }}:
      # macOS hosted pool machines are slower so we need to give a greater timeout than the 60 mins default.
      ${{ if and(eq(parameters.jobParameters.timeoutInMinutes, ''), in(parameters.osGroup, 'osx', 'maccatalyst', 'ios', 'tvos')) }}:
        timeoutInMinutes: 120
      ${{ insert }}: ${{ parameters.jobParameters }}
    ${{ if ne(parameters.helixQueuesTemplate, '') }}:
      jobTemplate: ${{ parameters.jobTemplate }}
      jobParameters: ${{ parameters.jobParameters }}<|MERGE_RESOLUTION|>--- conflicted
+++ resolved
@@ -182,11 +182,7 @@
         # Public Windows Build Pool
         ${{ if and(or(eq(parameters.osGroup, 'windows'), eq(parameters.jobParameters.hostedOs, 'windows')), eq(variables['System.TeamProject'], 'public')) }}:
           name: $(DncEngPublicBuildPool)
-<<<<<<< HEAD
-          demands: ImageOverride -equals windows.vs2022preview.scout.amd64.open
-=======
           demands: ImageOverride -equals windows.vs2022preview.amd64.open
->>>>>>> 5598dac5
 
 
     ${{ if eq(parameters.helixQueuesTemplate, '') }}:
