--- conflicted
+++ resolved
@@ -107,14 +107,7 @@
         # This option is necessary to ensure that the overloaded delete operator defined inside
         # of the utilcode will be used instead of the standard library delete operator.
         set(CMAKE_SHARED_LINKER_FLAGS "${CMAKE_SHARED_LINKER_FLAGS} -Xlinker -Bsymbolic")
-<<<<<<< HEAD
-=======
-
-        # The following linked options can be inserted into the linker libraries list to
-        # ensure proper resolving of circular references between a subset of the libraries.
-        set(START_LIBRARY_GROUP -Wl,--start-group)
-        set(END_LIBRARY_GROUP -Wl,--end-group)
->>>>>>> 8f0e8abd
+
     endif(CLR_CMAKE_HOST_LINUX OR CLR_CMAKE_HOST_FREEBSD OR CLR_CMAKE_HOST_NETBSD OR CLR_CMAKE_HOST_SUNOS OR CLR_CMAKE_HOST_HAIKU)
 
     set_exports_linker_option(${EXPORTS_FILE})
@@ -142,29 +135,15 @@
 # order dependent and changing the order can result in undefined symbols in the shared
 # library.
 set(COREDAC_LIBRARIES
-<<<<<<< HEAD
     corguids
     # These libraries have circular dependencies and must be grouped together
     # The libraries in the WHOLE_ARCHIVE group must have all of their symbols included in the final shared object
     $<LINK_GROUP:RESCAN,cee_dac,cordbee_dac,$<LINK_LIBRARY:WHOLE_ARCHIVE,daccess>>
     unwinder_dac
-=======
-    ${START_LIBRARY_GROUP} # Start group of libraries that have circular references
-    cee_dac
-    cordbee_dac
-    corguids
-    daccess
->>>>>>> 8f0e8abd
     dbgutil
     $<LINK_GROUP:RESCAN,mdcompiler_dac,mdruntime_dac,mdruntimerw_dac>
     utilcode_dac
 )
-
-if(CLR_CMAKE_HOST_UNIX)
-    list(APPEND COREDAC_LIBRARIES
-        coreclrpal_dac
-    )
-endif(CLR_CMAKE_HOST_UNIX)
 
 if(CLR_CMAKE_HOST_WIN32)
     # mscordac.def should be generated before mscordaccore.dll is built
@@ -203,13 +182,8 @@
 else(CLR_CMAKE_HOST_WIN32)
     list(APPEND COREDAC_LIBRARIES
         mscorrc
-<<<<<<< HEAD
         # force all PAL objects to be included so all exports are available
         $<LINK_LIBRARY:WHOLE_ARCHIVE,coreclrpal,coreclrminipal>
-=======
-        coreclrpal
-        coreclrminipal
->>>>>>> 8f0e8abd
     )
 endif(CLR_CMAKE_HOST_WIN32)
 
@@ -218,6 +192,12 @@
         libunwind_xdac
     )
 endif(CLR_CMAKE_HOST_WIN32 AND CLR_CMAKE_TARGET_UNIX)
+
+if (CLR_CMAKE_HOST_UNIX)
+    list(APPEND COREDAC_LIBRARIES
+        coreclrpal_dac
+    )
+endif (CLR_CMAKE_HOST_UNIX)
 
 target_link_libraries(mscordaccore PRIVATE ${COREDAC_LIBRARIES})
 
