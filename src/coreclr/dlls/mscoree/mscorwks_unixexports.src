; Unix hosting API
coreclr_create_delegate
coreclr_execute_assembly
coreclr_initialize
coreclr_set_error_writer
coreclr_shutdown
coreclr_shutdown_2

; Functions exported by the coreclr
DllMain
GetCLRRuntimeHost
; DAC table export
g_dacTable

; Used by profilers
MetaDataGetDispenser

<<<<<<< HEAD
; Used by DNMD testing
GetMetaDataInternalInterface
=======
; cDAC contract descriptor
DotNetRuntimeContractDescriptor
>>>>>>> b0c47283
<|MERGE_RESOLUTION|>--- conflicted
+++ resolved
@@ -15,10 +15,8 @@
 ; Used by profilers
 MetaDataGetDispenser
 
-<<<<<<< HEAD
-; Used by DNMD testing
-GetMetaDataInternalInterface
-=======
 ; cDAC contract descriptor
 DotNetRuntimeContractDescriptor
->>>>>>> b0c47283
+
+; Used by DNMD testing
+GetMetaDataInternalInterface