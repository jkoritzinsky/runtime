--- conflicted
+++ resolved
@@ -19,13 +19,8 @@
 //  src/coreclr/nativeaot/Runtime/inc/ModuleHeaders.h
 // If you update this, ensure you run `git grep MINIMUM_READYTORUN_MAJOR_VERSION`
 // and handle pending work.
-<<<<<<< HEAD
-#define READYTORUN_MAJOR_VERSION 16
+#define READYTORUN_MAJOR_VERSION 17
 #define READYTORUN_MINOR_VERSION 0x0001
-=======
-#define READYTORUN_MAJOR_VERSION 17
-#define READYTORUN_MINOR_VERSION 0x0000
->>>>>>> ae7e004a
 
 #define MINIMUM_READYTORUN_MAJOR_VERSION 17
 
@@ -52,12 +47,10 @@
 // R2R Version 14 changed x86 code generation to use funclets
 // R2R Version 15 removes double to int/uint helper calls
 // R2R Version 16 replaces the compression format for debug boundaries with a new format that is smaller and more efficient to parse
-<<<<<<< HEAD
 //     R2R 16 is not backward compatible with 15.x or earlier.
-// R2R Version 16.1 adds the READYTORUN_FLAG_PLATFORM_NATIVE_IMAGE flag to specify that the R2R image pointed to by OwnerCompositeExecutable is in the platform native format.
-=======
 // R2R Version 17 adds support for producing "fat" debug information (that e.g. can include async debug info)
->>>>>>> ae7e004a
+//     R2R 17 is not backward compatible with 16.x or earlier.
+// R2R Version 17.1 adds the READYTORUN_FLAG_PLATFORM_NATIVE_IMAGE flag to specify that the R2R image pointed to by OwnerCompositeExecutable is in the platform native format.
 
 struct READYTORUN_CORE_HEADER
 {
