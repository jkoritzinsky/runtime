// Licensed to the .NET Foundation under one or more agreements.
// The .NET Foundation licenses this file to you under the MIT license.

using System;

namespace Internal.Runtime
{
    //
    // Please keep the data structures in this file in sync with the native version at
    //  src/coreclr/inc/readytorun.h
    //  src/coreclr/nativeaot/Runtime/inc/ModuleHeaders.h
    //

    internal struct ReadyToRunHeaderConstants
    {
        public const uint Signature = 0x00525452; // 'RTR'

<<<<<<< HEAD
        public const ushort CurrentMajorVersion = 16;
        public const ushort CurrentMinorVersion = 1;
=======
        public const ushort CurrentMajorVersion = 17;
        public const ushort CurrentMinorVersion = 0;
>>>>>>> ae7e004a
    }
#if READYTORUN
#pragma warning disable 0169
    internal struct ReadyToRunHeader
    {
        private uint Signature;      // ReadyToRunHeaderConstants.Signature
        private ushort MajorVersion;
        private ushort MinorVersion;

        private uint Flags;

        private ushort NumberOfSections;
        private byte EntrySize;
        private byte EntryType;

        // Array of sections follows.
    };
#pragma warning restore 0169
#endif

    //
    // ReadyToRunSectionType IDs are used by the runtime to look up specific global data sections
    // from each module linked into the final binary. New sections should be added at the bottom
    // of the enum and deprecated sections should not be removed to preserve ID stability.
    //
    // This list should be kept in sync with the runtime version at
    // https://github.com/dotnet/runtime/blob/main/src/coreclr/inc/readytorun.h
    //
#if SYSTEM_PRIVATE_CORELIB
    internal
#else
    public
#endif
    enum ReadyToRunSectionType
    {
        //
        // CoreCLR ReadyToRun sections
        //
        CompilerIdentifier = 100,
        ImportSections = 101,
        RuntimeFunctions = 102,
        MethodDefEntryPoints = 103,
        ExceptionInfo = 104,
        DebugInfo = 105,
        DelayLoadMethodCallThunks = 106,
        // 107 is deprecated - it was used by an older format of AvailableTypes
        AvailableTypes = 108,
        InstanceMethodEntryPoints = 109,
        InliningInfo = 110, // Added in v2.1, deprecated in 4.1
        ProfileDataInfo = 111, // Added in v2.2
        ManifestMetadata = 112, // Added in v2.3
        AttributePresence = 113, // Added in V3.1
        InliningInfo2 = 114, // Added in 4.1
        ComponentAssemblies = 115, // Added in 4.1
        OwnerCompositeExecutable = 116, // Added in 4.1
        PgoInstrumentationData = 117, // Added in 5.2
        ManifestAssemblyMvids = 118, // Added in 5.3
        CrossModuleInlineInfo = 119, // Added in 6.3
        HotColdMap = 120, // Added in 8.0
        MethodIsGenericMap = 121, // Added in V9.0
        EnclosingTypeMap = 122, // Added in V9.0
        TypeGenericInfoMap = 123, // Added in V9.0

        //
        // NativeAOT ReadyToRun sections
        //
        StringTable = 200, // Unused
        GCStaticRegion = 201,
        ThreadStaticRegion = 202,
        // Unused = 203,
        TypeManagerIndirection = 204,
        EagerCctor = 205,
        FrozenObjectRegion = 206,
        DehydratedData = 207,
        ThreadStaticOffsetRegion = 208,
        // 209 is unused - it was used by ThreadStaticGCDescRegion
        // 210 is unused - it was used by ThreadStaticIndex
        // 211 is unused - it was used by LoopHijackFlag
        ImportAddressTables = 212,
        ModuleInitializerList = 213,

        // Sections 300 - 399 are reserved for RhFindBlob backwards compatibility
        ReadonlyBlobRegionStart = 300,
        ReadonlyBlobRegionEnd = 399,
    }

    [Flags]
    internal enum ModuleInfoFlags : int
    {
        HasEndPointer = 0x1,
    }
}<|MERGE_RESOLUTION|>--- conflicted
+++ resolved
@@ -15,13 +15,8 @@
     {
         public const uint Signature = 0x00525452; // 'RTR'
 
-<<<<<<< HEAD
-        public const ushort CurrentMajorVersion = 16;
+        public const ushort CurrentMajorVersion = 17;
         public const ushort CurrentMinorVersion = 1;
-=======
-        public const ushort CurrentMajorVersion = 17;
-        public const ushort CurrentMinorVersion = 0;
->>>>>>> ae7e004a
     }
 #if READYTORUN
 #pragma warning disable 0169
