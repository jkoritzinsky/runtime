﻿<?xml version="1.0" encoding="utf-8"?>
<Project ToolsVersion="14.0" DefaultTargets="Build" xmlns="http://schemas.microsoft.com/developer/msbuild/2003">
  <Import Project="$([MSBuild]::GetDirectoryNameOfFileAbove($(MSBuildThisFileDirectory), dir.props))\dir.props" />
  <PropertyGroup>
    <ProjectGuid>{1D422B1D-D7C4-41B9-862D-EB3D98DF37DE}</ProjectGuid>
    <OutputType>Library</OutputType>
    <AssemblyName>System.Net.Http</AssemblyName>
    <WindowsRID>win</WindowsRID>
    <!-- Suppress warnings for type conflicts between SR in partial facade and mscorlib -->
    <NoWarn>$(NoWarn);0436</NoWarn>
  </PropertyGroup>
  <!-- Help VS understand available configurations -->
  <PropertyGroup Condition="'$(Configuration)|$(Platform)' == 'Unix_Debug|AnyCPU'" />
  <PropertyGroup Condition="'$(Configuration)|$(Platform)' == 'Unix_Release|AnyCPU'" />
  <PropertyGroup Condition="'$(Configuration)|$(Platform)' == 'Windows_Debug|AnyCPU'" />
  <PropertyGroup Condition="'$(Configuration)|$(Platform)' == 'Windows_Release|AnyCPU'" />
  <PropertyGroup Condition="'$(Configuration)|$(Platform)' == 'Windows_uap101_Debug|AnyCPU'" />
  <PropertyGroup Condition="'$(Configuration)|$(Platform)' == 'Windows_uap101_Release|AnyCPU'" />
  <PropertyGroup Condition="'$(TargetGroup)' == 'uap101'">
    <DefineConstants>$(DefineConstants);NETNative;NETNative_SystemNetHttp</DefineConstants>
    <AllowUnsafeBlocks>true</AllowUnsafeBlocks>
  </PropertyGroup>
  <!-- Shims -->
  <ItemGroup>
    <Compile Include="Shims\Uri.cs" />
  </ItemGroup>

  <!-- Common -->
  <ItemGroup>
    <Compile Include="System\Net\Http\ByteArrayContent.cs" />
    <Compile Include="System\Net\Http\ClientCertificateOption.cs" />
    <Compile Include="System\Net\Http\DelegatingHandler.cs" />
    <Compile Include="System\Net\Http\FormUrlEncodedContent.cs" />
    <Compile Include="System\Net\Http\HttpClient.cs" />
    <Compile Include="System\Net\Http\HttpCompletionOption.cs" />
    <Compile Include="System\Net\Http\HttpContent.cs" />
    <Compile Include="System\Net\Http\HttpMessageHandler.cs" />
    <Compile Include="System\Net\Http\HttpMessageInvoker.cs" />
    <Compile Include="System\Net\Http\HttpMethod.cs" />
    <Compile Include="System\Net\Http\HttpParseResult.cs" />
    <Compile Include="System\Net\Http\HttpRequestException.cs" />
    <Compile Include="System\Net\Http\HttpRequestMessage.cs" />
    <Compile Include="System\Net\Http\HttpResponseMessage.cs" />
    <Compile Include="System\Net\Http\HttpRuleParser.cs" />
    <Compile Include="System\Net\Http\HttpUtilities.cs" />
    <Compile Include="System\Net\Http\MessageProcessingHandler.cs" />
    <Compile Include="System\Net\Http\MultipartContent.cs" />
    <Compile Include="System\Net\Http\MultipartFormDataContent.cs" />
    <Compile Include="System\Net\Http\NetEventSource.Http.cs" />
    <Compile Include="System\Net\Http\StreamContent.cs" />
    <Compile Include="System\Net\Http\StreamToStreamCopy.cs" />
    <Compile Include="System\Net\Http\StringContent.cs" />
    <Compile Include="System\Net\Http\Headers\AuthenticationHeaderValue.cs" />
    <Compile Include="System\Net\Http\Headers\BaseHeaderParser.cs" />
    <Compile Include="System\Net\Http\Headers\ByteArrayHeaderParser.cs" />
    <Compile Include="System\Net\Http\Headers\CacheControlHeaderParser.cs" />
    <Compile Include="System\Net\Http\Headers\CacheControlHeaderValue.cs" />
    <Compile Include="System\Net\Http\Headers\ContentDispositionHeaderValue.cs" />
    <Compile Include="System\Net\Http\Headers\ContentRangeHeaderValue.cs" />
    <Compile Include="System\Net\Http\Headers\DateHeaderParser.cs" />
    <Compile Include="System\Net\Http\Headers\EntityTagHeaderValue.cs" />
    <Compile Include="System\Net\Http\Headers\GenericHeaderParser.cs" />
    <Compile Include="System\Net\Http\Headers\HeaderUtilities.cs" />
    <Compile Include="System\Net\Http\Headers\HttpContentHeaders.cs" />
    <Compile Include="System\Net\Http\Headers\HttpGeneralHeaders.cs" />
    <Compile Include="System\Net\Http\Headers\HttpHeaderParser.cs" />
    <Compile Include="System\Net\Http\Headers\HttpHeaders.cs" />
    <Compile Include="System\Net\Http\Headers\HttpHeaderValueCollection.cs" />
    <Compile Include="System\Net\Http\Headers\HttpRequestHeaders.cs" />
    <Compile Include="System\Net\Http\Headers\HttpResponseHeaders.cs" />
    <Compile Include="System\Net\Http\Headers\Int32NumberHeaderParser.cs" />
    <Compile Include="System\Net\Http\Headers\Int64NumberHeaderParser.cs" />
    <Compile Include="System\Net\Http\Headers\MediaTypeHeaderParser.cs" />
    <Compile Include="System\Net\Http\Headers\MediaTypeHeaderValue.cs" />
    <Compile Include="System\Net\Http\Headers\MediaTypeWithQualityHeaderValue.cs" />
    <Compile Include="System\Net\Http\Headers\NameValueHeaderValue.cs" />
    <Compile Include="System\Net\Http\Headers\NameValueWithParametersHeaderValue.cs" />
    <Compile Include="System\Net\Http\Headers\ObjectCollection.cs" />
    <Compile Include="System\Net\Http\Headers\ProductHeaderValue.cs" />
    <Compile Include="System\Net\Http\Headers\ProductInfoHeaderParser.cs" />
    <Compile Include="System\Net\Http\Headers\ProductInfoHeaderValue.cs" />
    <Compile Include="System\Net\Http\Headers\RangeConditionHeaderValue.cs" />
    <Compile Include="System\Net\Http\Headers\RangeHeaderValue.cs" />
    <Compile Include="System\Net\Http\Headers\RangeItemHeaderValue.cs" />
    <Compile Include="System\Net\Http\Headers\RetryConditionHeaderValue.cs" />
    <Compile Include="System\Net\Http\Headers\StringWithQualityHeaderValue.cs" />
    <Compile Include="System\Net\Http\Headers\TimeSpanHeaderParser.cs" />
    <Compile Include="System\Net\Http\Headers\TransferCodingHeaderParser.cs" />
    <Compile Include="System\Net\Http\Headers\TransferCodingHeaderValue.cs" />
    <Compile Include="System\Net\Http\Headers\TransferCodingWithQualityHeaderValue.cs" />
    <Compile Include="System\Net\Http\Headers\UriHeaderParser.cs" />
    <Compile Include="System\Net\Http\Headers\ViaHeaderValue.cs" />
    <Compile Include="System\Net\Http\Headers\WarningHeaderValue.cs" />
    <Compile Include="$(CommonPath)\System\IO\StreamHelpers.CopyValidation.cs">
      <Link>Common\System\IO\StreamHelpers.CopyValidation.cs</Link>
    </Compile>
    <Compile Include="$(CommonPath)\System\Net\HttpVersionInternal.cs">
      <Link>Common\System\Net\HttpVersionInternal.cs</Link>
    </Compile>
    <Compile Include="$(CommonPath)\System\IO\DelegatingStream.cs">
      <Link>Common\System\IO\DelegatingStream.cs</Link>
    </Compile>
    <Compile Include="$(CommonPath)\System\Net\Logging\NetEventSource.Common.cs">
      <Link>Common\System\Net\Logging\NetEventSource.Common.cs</Link>
    </Compile>
  </ItemGroup>

  <!-- Common, except for Windows net46 build -->
  <ItemGroup Condition=" '$(TargetGroup)' != 'net46' ">
    <Compile Include="$(CommonPath)\System\Net\Mail\DomainLiteralReader.cs">
      <Link>Common\System\Net\Mail\DomainLiteralReader.cs</Link>
    </Compile>
    <Compile Include="$(CommonPath)\System\Net\Mail\DotAtomReader.cs">
      <Link>Common\System\Net\Mail\DotAtomReader.cs</Link>
    </Compile>
    <Compile Include="$(CommonPath)\System\Net\Mail\MailAddress.cs">
      <Link>Common\System\Net\Mail\MailAddress.cs</Link>
    </Compile>
    <Compile Include="$(CommonPath)\System\Net\Mail\MailAddressParser.cs">
      <Link>Common\System\Net\Mail\MailAddressParser.cs</Link>
    </Compile>
    <Compile Include="$(CommonPath)\System\Net\Mail\MailBnfHelper.cs">
      <Link>Common\System\Net\Mail\MailBnfHelper.cs</Link>
    </Compile>
    <Compile Include="$(CommonPath)\System\Net\Mail\QuotedPairReader.cs">
      <Link>Common\System\Net\Mail\QuotedPairReader.cs</Link>
    </Compile>
    <Compile Include="$(CommonPath)\System\Net\Mail\QuotedStringFormatReader.cs">
      <Link>Common\System\Net\Mail\QuotedStringFormatReader.cs</Link>
    </Compile>
    <Compile Include="$(CommonPath)\System\Net\Mail\WhitespaceReader.cs">
      <Link>Common\System\Net\Mail\WhitespaceReader.cs</Link>
    </Compile>
  </ItemGroup>

  <!-- WinHTTP implementation -->
  <ItemGroup Condition=" '$(TargetsWindows)' == 'true' And '$(TargetGroup)' != 'uap101' And '$(TargetGroup)' != 'net46'">
    <Compile Include="System\Net\Http\HttpClientHandler.Windows.cs" />
  </ItemGroup>
<<<<<<< HEAD
  <PropertyGroup Condition=" '$(TargetsWindows)' == 'true' And '$(TargetGroup)' == 'netstandard'">
=======
    <PropertyGroup Condition=" '$(TargetsWindows)' == 'true' And '$(TargetGroup)' == '' ">
>>>>>>> b0acd1a8
    <DefineConstants>$(DefineConstants);HTTP_DLL</DefineConstants>
  </PropertyGroup>
  <!-- Compile the WinHttpHandler implementation into the System.Net.Http.dll binary.  This is a
         temporary solution to remove the cycle dependency between HttpClient and WinHttpHandler.
         As part of that, we need to define HTTP_DLL in order to compile the 'protected' SendAsync()
         method in WinHttpHandler.cs as 'protected internal' to match the internal definition in
         HttpMessageHandler.cs. We also use the HTTP_DLL define to change public classes into
         internal ones to remove confusion if someone looks at the implementation dlls. They are
         public in the separate WinHttpHandler.dll binary.  -->
  <Import Project="..\..\System.Net.Http.WinHttpHandler\src\System.Net.Http.WinHttpHandler.msbuild" Condition="'$(TargetsWindows)' == 'true' And '$(TargetGroup)' != 'uap101' And '$(TargetGroup)' != 'net46'" />
  <!--  For source files to be shown within the visual tree in Solution Explorer, the items must be
         included directly in the project file. We have the *.msbuild define the Compile items in a made
         up item called CompileItem and then just include it here. -->
  <ItemGroup Condition=" '$(TargetsWindows)' == 'true' And '$(TargetGroup)' != 'uap101' And '$(TargetGroup)' != 'net46' ">
    <Compile Include="@(CompileItem)" />
  </ItemGroup>

  <!-- .Net Framework on Windows --> 
  <PropertyGroup Condition=" '$(TargetsWindows)' == 'true' And '$(TargetGroup)' == 'net46' ">
    <DefineConstants>$(DefineConstants);NET46</DefineConstants>
    <AllowUnsafeBlocks>true</AllowUnsafeBlocks>
  </PropertyGroup>

  <ItemGroup Condition=" '$(TargetsWindows)' == 'true' And '$(TargetGroup)' == 'net46' ">
    <Compile Include="AssemblyInfo.Net46.cs" />
    <Compile Include="System\Net\Http\HttpClientHandler.Net46.cs" />
    <TargetingPackReference Include="mscorlib" />
    <TargetingPackReference Include="System" />
    <TargetingPackReference Include="System.Core" />
    <TargetingPackReference Include="System.Runtime" />
  </ItemGroup>

  <!-- Unix -->
  <PropertyGroup Condition=" '$(TargetsUnix)' == 'true' ">
    <AllowUnsafeBlocks>true</AllowUnsafeBlocks>
  </PropertyGroup>
  <ItemGroup Condition=" '$(TargetsUnix)' == 'true' ">
    <Compile Include="System\Net\Http\HttpClientHandler.Unix.cs" />
    <Compile Include="System\Net\Http\Unix\CurlHandler.cs" />
    <Compile Include="System\Net\Http\Unix\CurlHandler.ClientCertificateProvider.cs" />
    <Compile Include="System\Net\Http\Unix\CurlHandler.EasyRequest.cs" />
    <Compile Include="System\Net\Http\Unix\CurlHandler.MultiAgent.cs" />
    <Compile Include="System\Net\Http\Unix\CurlHandler.SslProvider.cs" />
    <Compile Include="System\Net\Http\Unix\CurlException.cs" />
    <Compile Include="System\Net\Http\Unix\CurlHandler.CurlResponseMessage.cs" />
    <Compile Include="System\Net\Http\Unix\CurlResponseHeaderReader.cs" />
    <Compile Include="$(CommonPath)\System\StrongToWeakReference.cs">
      <Link>Common\Interop\Unix\StrongToWeakReference.cs</Link>
    </Compile>
    <Compile Include="$(CommonPath)\System\Net\SecurityProtocol.cs">
      <Link>Common\System\Net\SecurityProtocol.cs</Link>
    </Compile>
    <Compile Include="$(CommonPath)\System\Net\Security\CertificateValidation.Unix.cs">
      <Link>Common\System\Net\Security\CertificateValidation.Unix.cs</Link>
    </Compile>
    <Compile Include="$(CommonPath)\Interop\Unix\Interop.Errors.cs">
      <Link>Common\Interop\Unix\Interop.Errors.cs</Link>
    </Compile>
    <Compile Include="$(CommonPath)\Interop\Unix\Interop.IOErrors.cs">
      <Link>Common\Interop\Unix\Interop.IOErrors.cs</Link>
    </Compile>
    <Compile Include="$(CommonPath)\Interop\Unix\Interop.Libraries.cs">
      <Link>Common\Interop\Unix\Interop.Libraries.cs</Link>
    </Compile>
    <Compile Include="$(CommonPath)\Interop\Unix\System.Native\Interop.Close.cs">
      <Link>Common\Interop\Unix\System.Native\Interop.Close.cs</Link>
    </Compile>
    <Compile Include="$(CommonPath)\Interop\Unix\System.Native\Interop.Open.cs">
      <Link>Common\Interop\Unix\System.Native\Interop.Open.cs</Link>
    </Compile>
    <Compile Include="$(CommonPath)\Interop\Unix\System.Native\Interop.OpenFlags.cs">
      <Link>Common\Interop\Unix\System.Native\Interop.OpenFlags.cs</Link>
    </Compile>
    <Compile Include="$(CommonPath)\Interop\Unix\System.Native\Interop.Pipe.cs">
      <Link>Common\Interop\Unix\System.Native\Interop.Pipe.cs</Link>
    </Compile>
    <Compile Include="$(CommonPath)\Interop\Unix\System.Native\Interop.Poll.cs">
      <Link>Common\Interop\Unix\libc\Interop.Poll.cs</Link>
    </Compile>
    <Compile Include="$(CommonPath)\Interop\Unix\System.Native\Interop.PrintF.cs">
      <Link>Common\Interop\Unix\libc\Interop.PrintF.cs</Link>
    </Compile>
    <Compile Include="$(CommonPath)\Interop\Unix\System.Native\Interop.Read.cs">
      <Link>Common\Interop\Unix\libc\Interop.Read.cs</Link>
    </Compile>
    <Compile Include="$(CommonPath)\Interop\Unix\System.Native\Interop.Write.cs">
      <Link>Common\Interop\Unix\libc\Interop.Write.cs</Link>
    </Compile>
    <Compile Include="$(CommonPath)\Interop\Unix\System.Net.Http.Native\Interop.CURLcode.cs">
      <Link>Common\Interop\Unix\System.Net.Http.Native\Interop.CURLcode.cs</Link>
    </Compile>
    <Compile Include="$(CommonPath)\Interop\Unix\System.Net.Http.Native\Interop.Easy.cs">
      <Link>Common\Interop\Unix\System.Net.Http.Native\Interop.Easy.cs</Link>
    </Compile>
    <Compile Include="$(CommonPath)\Interop\Unix\System.Net.Http.Native\Interop.Initialization.cs">
      <Link>Common\Interop\Unix\System.Net.Http.Native\Interop.Initialization.cs</Link>
    </Compile>
    <Compile Include="$(CommonPath)\Interop\Unix\System.Net.Http.Native\Interop.Multi.cs">
      <Link>Common\Interop\Unix\System.Net.Http.Native\Interop.Multi.cs</Link>
    </Compile>
    <Compile Include="$(CommonPath)\Interop\Unix\System.Net.Http.Native\Interop.SList.cs">
      <Link>Common\Interop\Unix\System.Net.Http.Native\Interop.SList.cs</Link>
    </Compile>
    <Compile Include="$(CommonPath)\Interop\Unix\System.Net.Http.Native\Interop.VersionInfo.cs">
      <Link>Common\Interop\Unix\System.Net.Http.Native\Interop.VersionInfo.cs</Link>
    </Compile>
    <Compile Include="$(CommonPath)\System\CharArrayHelpers.cs">
      <Link>Common\System\CharArrayHelpers.cs</Link>
    </Compile>
    <Compile Include="$(CommonPath)\System\StringExtensions.cs">
      <Link>Common\System\StringExtensions.cs</Link>
    </Compile>
    <Compile Include="$(CommonPath)\System\Net\HttpKnownHeaderNames.cs">
      <Link>Common\System\Net\HttpKnownHeaderNames.cs</Link>
    </Compile>
    <Compile Include="$(CommonPath)\System\Net\HttpKnownHeaderNames.TryGetHeaderName.cs">
      <Link>Common\System\Net\HttpKnownHeaderNames.TryGetHeaderName.cs</Link>
    </Compile>
    <Compile Include="$(CommonPath)\System\Net\HttpStatusDescription.cs">
      <Link>Common\System\Net\HttpStatusDescription.cs</Link>
    </Compile>
    <Compile Include="$(CommonPath)\System\Net\Http\HttpHandlerDefaults.cs">
      <Link>Common\System\Net\Http\HttpHandlerDefaults.cs</Link>
    </Compile>
    <Compile Include="$(CommonPath)\System\Net\Http\HttpHandlerDiagnosticListenerExtensions.cs">
      <Link>Common\System\Net\Http\HttpHandlerDiagnosticListenerExtensions.cs</Link>
    </Compile>
    <Compile Include="$(CommonPath)\System\Net\Http\HttpHandlerLoggingStrings.cs">
      <Link>Common\System\Net\Http\HttpHandlerLoggingStrings.cs</Link>
    </Compile>
    <Compile Include="$(CommonPath)\System\Net\Http\TlsCertificateExtensions.cs">
      <Link>Common\System\Net\Http\TlsCertificateExtensions</Link>
    </Compile>
    <Compile Include="$(CommonPath)\Interop\Unix\System.Security.Cryptography.Native\Interop.ASN1.cs">
      <Link>Common\Interop\Unix\System.Security.Cryptography.Native\Interop.ASN1.cs</Link>
    </Compile>
    <Compile Include="$(CommonPath)\Interop\Unix\System.Security.Cryptography.Native\Interop.BIO.cs">
      <Link>Common\Interop\Unix\System.Security.Cryptography.Native\Interop.BIO.cs</Link>
    </Compile>
    <Compile Include="$(CommonPath)\Interop\Unix\System.Security.Cryptography.Native\Interop.ERR.cs">
      <Link>Common\Interop\Unix\System.Security.Cryptography.Native\Interop.ERR.cs</Link>
    </Compile>
    <Compile Include="$(CommonPath)\Interop\Unix\System.Security.Cryptography.Native\Interop.Initialization.cs">
      <Link>Common\Interop\Unix\System.Security.Cryptography.Native\Interop.Initialization.cs</Link>
    </Compile>
    <Compile Include="$(CommonPath)\Interop\Unix\System.Security.Cryptography.Native\Interop.Crypto.cs">
      <Link>Common\Interop\Unix\System.Security.Cryptography.Native\Interop.Crypto.cs</Link>
    </Compile>
    <Compile Include="$(CommonPath)\Interop\Unix\System.Security.Cryptography.Native\Interop.Ssl.cs">
      <Link>Common\Interop\Unix\System.Security.Cryptography.Native\Interop.Ssl.cs</Link>
    </Compile>
    <Compile Include="$(CommonPath)\Interop\Unix\System.Security.Cryptography.Native\Interop.SslCtx.cs">
      <Link>Common\Interop\Unix\System.Security.Cryptography.Native\Interop.SslCtx.cs</Link>
    </Compile>
    <Compile Include="$(CommonPath)\Interop\Unix\System.Security.Cryptography.Native\Interop.SetProtocolOptions.cs">
      <Link>Common\Interop\Unix\System.Security.Cryptography.Native\Interop.SetProtocolOptions.cs</Link>
    </Compile>
    <Compile Include="$(CommonPath)\Interop\Unix\System.Security.Cryptography.Native\Interop.X509.cs">
      <Link>Common\Interop\Unix\System.Security.Cryptography.Native\Interop.X509.cs</Link>
    </Compile>
    <Compile Include="$(CommonPath)\Interop\Unix\System.Security.Cryptography.Native\Interop.X509Name.cs">
      <Link>Common\Interop\Unix\System.Security.Cryptography.Native\Interop.X509Name.cs</Link>
    </Compile>
    <Compile Include="$(CommonPath)\Interop\Unix\System.Security.Cryptography.Native\Interop.X509Ext.cs">
      <Link>Common\Interop\Unix\System.Security.Cryptography.Native\Interop.X509Ext.cs</Link>
    </Compile>
    <Compile Include="$(CommonPath)\Interop\Unix\System.Security.Cryptography.Native\Interop.X509Stack.cs">
      <Link>Common\Interop\Unix\System.Security.Cryptography.Native\Interop.X509Stack.cs</Link>
    </Compile>
    <Compile Include="$(CommonPath)\Interop\Unix\System.Security.Cryptography.Native\Interop.X509StoreCtx.cs">
      <Link>Common\Interop\Unix\System.Security.Cryptography.Native\Interop.X509StoreCtx.cs</Link>
    </Compile>
    <Compile Include="$(CommonPath)\Interop\Unix\System.Security.Cryptography.Native\Interop.X509ChannelBindingHash.cs">
      <Link>Common\Interop\Unix\System.Security.Cryptography.Native\Interop.X509ChannelBindingHash.cs</Link>
    </Compile>
    <Compile Include="$(CommonPath)\Interop\Unix\System.Net.Security.Native\Interop.Initialization.cs">
      <Link>Common\Interop\Unix\System.Net.Security.Native\Interop.Initialization.cs</Link>
    </Compile>
    <Compile Include="$(CommonPath)\Microsoft\Win32\SafeHandles\SafeX509Handles.Unix.cs">
      <Link>Common\Microsoft\Win32\SafeHandles\SafeX509Handles.Unix.cs</Link>
    </Compile>
    <Compile Include="$(CommonPath)\Microsoft\Win32\SafeHandles\SafeX509NameHandle.Unix.cs">
      <Link>Common\Microsoft\Win32\SafeHandles\SafeX509NameHandle.Unix.cs</Link>
    </Compile>
    <Compile Include="$(CommonPath)\Microsoft\Win32\SafeHandles\X509ExtensionSafeHandles.Unix.cs">
      <Link>Common\Microsoft\Win32\SafeHandles\X509ExtensionSafeHandles.Unix.cs</Link>
    </Compile>
    <Compile Include="$(CommonPath)\Microsoft\Win32\SafeHandles\SafeInteriorHandle.cs">
      <Link>Common\Microsoft\Win32\SafeHandles\SafeInteriorHandle.cs</Link>
    </Compile>
    <Compile Include="$(CommonPath)\Microsoft\Win32\SafeHandles\SafeBioHandle.Unix.cs">
      <Link>Common\Microsoft\Win32\SafeHandles\SafeBioHandle.Unix.cs</Link>
    </Compile>
    <Compile Include="$(CommonPath)\Microsoft\Win32\SafeHandles\Asn1SafeHandles.Unix.cs">
      <Link>Common\Microsoft\Win32\SafeHandles\Asn1SafeHandles.Unix.cs</Link>
    </Compile>
  </ItemGroup>
  <ItemGroup Condition="'$(TargetGroup)' == 'uap101'">
    <ProjectReference Include="$(SourceDir)/mscorlib.WinRT-Facade/mscorlib.WinRT-Facade.csproj" />
    <Compile Include="$(CommonPath)\System\NotImplemented.cs">
      <Link>Common\System\NotImplemented.cs</Link>
    </Compile>
    <!-- TODO: reconcile with Open\src\Common, see issue #5525 -->
    <Compile Include="$(CommonPath)\System\Net\Http\HttpHandlerDiagnosticListenerExtensions.cs">
      <Link>Common\System\Net\Http\HttpHandlerDiagnosticListenerExtensions.cs</Link>
    </Compile>
    <Compile Include="$(CommonPath)\System\Net\Http\HttpHandlerLoggingStrings.cs">
      <Link>Common\System\Net\Http\HttpHandlerLoggingStrings.cs</Link>
    </Compile>
    <Compile Include="$(CommonPath)\System\Net\HttpKnownHeaderNames.cs">
      <Link>Common\System\Net\HttpKnownHeaderNames.cs</Link>
    </Compile>
    <Compile Include="$(CommonPath)\System\Net\HttpStatusDescription.cs">
      <Link>Common\System\Net\HttpStatusDescription.cs</Link>
    </Compile>
    <Compile Include="$(CommonPath)\System\StringExtensions.cs">
      <Link>Common\System\StringExtensions.cs</Link>
    </Compile>
    <Compile Include="netcore50\System\Net\cookie.cs" />
    <Compile Include="netcore50\System\Net\cookieexception.cs" />
    <Compile Include="netcore50\System\Net\CookieHelper.cs" />
    <Compile Include="netcore50\System\Net\HttpHandlerToFilter.cs" />
    <Compile Include="netcore50\System\Net\HttpClientHandler.cs" />
  </ItemGroup>
  <ItemGroup>
    <Reference Include="Microsoft.Win32.Primitives" />
    <Reference Include="System.Buffers" />
    <Reference Include="System.Collections" />
    <Reference Include="System.Collections.NonGeneric" />
    <Reference Include="System.Diagnostics.Contracts" />
    <Reference Include="System.Diagnostics.Debug" />
    <Reference Include="System.Diagnostics.DiagnosticSource" />
    <Reference Include="System.Diagnostics.Tools" />
    <Reference Include="System.Diagnostics.Tracing" />
    <Reference Include="System.IO.Compression" />
    <Reference Include="System.Net.Primitives" />
    <Reference Include="System.Resources.ResourceManager" />
    <Reference Include="System.Runtime" />
    <Reference Include="System.Runtime.Extensions" />
    <Reference Include="System.Runtime.InteropServices" />
    <Reference Include="System.Security.Cryptography.OpenSsl" />
    <Reference Include="System.Security.Cryptography.X509Certificates" />
    <Reference Include="System.Threading" />
    <Reference Include="System.Threading.Tasks" />
  </ItemGroup>
  <ItemGroup Condition="'$(TargetsUnix)' == 'true'">
    <Reference Include="System.Security.Cryptography.Algorithms" />
    <Reference Include="System.Security.Cryptography.Encoding" />
    <Reference Include="System.Security.Cryptography.Primitives" />
  </ItemGroup>
  <Import Project="$([MSBuild]::GetDirectoryNameOfFileAbove($(MSBuildThisFileDirectory), dir.targets))\dir.targets" />
</Project><|MERGE_RESOLUTION|>--- conflicted
+++ resolved
@@ -137,11 +137,7 @@
   <ItemGroup Condition=" '$(TargetsWindows)' == 'true' And '$(TargetGroup)' != 'uap101' And '$(TargetGroup)' != 'net46'">
     <Compile Include="System\Net\Http\HttpClientHandler.Windows.cs" />
   </ItemGroup>
-<<<<<<< HEAD
   <PropertyGroup Condition=" '$(TargetsWindows)' == 'true' And '$(TargetGroup)' == 'netstandard'">
-=======
-    <PropertyGroup Condition=" '$(TargetsWindows)' == 'true' And '$(TargetGroup)' == '' ">
->>>>>>> b0acd1a8
     <DefineConstants>$(DefineConstants);HTTP_DLL</DefineConstants>
   </PropertyGroup>
   <!-- Compile the WinHttpHandler implementation into the System.Net.Http.dll binary.  This is a
