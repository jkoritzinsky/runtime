// Licensed to the .NET Foundation under one or more agreements.
// The .NET Foundation licenses this file to you under the MIT license.

using System.Collections.Immutable;
using System.Linq;

using Microsoft.CodeAnalysis;
using Microsoft.CodeAnalysis.Diagnostics;

using static Microsoft.Interop.Analyzers.AnalyzerDiagnostics;

namespace Microsoft.Interop.Analyzers
{
    [DiagnosticAnalyzer(LanguageNames.CSharp, LanguageNames.VisualBasic)]
    public class ManualTypeMarshallingAnalyzer : DiagnosticAnalyzer
    {
        private const string Category = "Usage";

        public static readonly DiagnosticDescriptor BlittableTypeMustBeBlittableRule =
            new DiagnosticDescriptor(
                Ids.BlittableTypeMustBeBlittable,
                "BlittableTypeMustBeBlittable",
                GetResourceString(nameof(Resources.BlittableTypeMustBeBlittableMessage)),
                Category,
                DiagnosticSeverity.Error,
                isEnabledByDefault: true,
                description: GetResourceString(nameof(Resources.BlittableTypeMustBeBlittableDescription)));

        public static readonly DiagnosticDescriptor CannotHaveMultipleMarshallingAttributesRule =
            new DiagnosticDescriptor(
                Ids.CannotHaveMultipleMarshallingAttributes,
                "CannotHaveMultipleMarshallingAttributes",
                GetResourceString(nameof(Resources.CannotHaveMultipleMarshallingAttributesMessage)),
                Category,
                DiagnosticSeverity.Error,
                isEnabledByDefault: true,
                description: GetResourceString(nameof(Resources.CannotHaveMultipleMarshallingAttributesDescription)));

        public static readonly DiagnosticDescriptor NativeTypeMustBeNonNullRule =
            new DiagnosticDescriptor(
                Ids.NativeTypeMustBeNonNull,
                "NativeTypeMustBeNonNull",
                GetResourceString(nameof(Resources.NativeTypeMustBeNonNullMessage)),
                Category,
                DiagnosticSeverity.Error,
                isEnabledByDefault: true,
                description: GetResourceString(nameof(Resources.NativeTypeMustBeNonNullDescription)));

        public static readonly DiagnosticDescriptor NativeTypeMustBeBlittableRule =
            new DiagnosticDescriptor(
                Ids.NativeTypeMustBeBlittable,
                "NativeTypeMustBeBlittable",
                GetResourceString(nameof(Resources.NativeTypeMustBeBlittableMessage)),
                Category,
                DiagnosticSeverity.Error,
                isEnabledByDefault: true,
                description: GetResourceString(nameof(Resources.NativeTypeMustBeBlittableDescription)));

        public static readonly DiagnosticDescriptor GetPinnableReferenceReturnTypeBlittableRule =
            new DiagnosticDescriptor(
                Ids.GetPinnableReferenceReturnTypeBlittable,
                "GetPinnableReferenceReturnTypeBlittable",
                GetResourceString(nameof(Resources.GetPinnableReferenceReturnTypeBlittableMessage)),
                Category,
                DiagnosticSeverity.Error,
                isEnabledByDefault: true,
                description: GetResourceString(nameof(Resources.GetPinnableReferenceReturnTypeBlittableDescription)));

        public static readonly DiagnosticDescriptor NativeTypeMustBePointerSizedRule =
            new DiagnosticDescriptor(
                Ids.NativeTypeMustBePointerSized,
                "NativeTypeMustBePointerSized",
                GetResourceString(nameof(Resources.NativeTypeMustBePointerSizedMessage)),
                Category,
                DiagnosticSeverity.Error,
                isEnabledByDefault: true,
                description: GetResourceString(nameof(Resources.NativeTypeMustBePointerSizedDescription)));

        public static readonly DiagnosticDescriptor NativeTypeMustHaveRequiredShapeRule =
            new DiagnosticDescriptor(
                Ids.NativeTypeMustHaveRequiredShape,
                "NativeTypeMustHaveRequiredShape",
                GetResourceString(nameof(Resources.NativeTypeMustHaveRequiredShapeMessage)),
                Category,
                DiagnosticSeverity.Error,
                isEnabledByDefault: true,
                description: GetResourceString(nameof(Resources.NativeTypeMustHaveRequiredShapeDescription)));

        public static readonly DiagnosticDescriptor CollectionNativeTypeMustHaveRequiredShapeRule =
            new DiagnosticDescriptor(
                Ids.NativeTypeMustHaveRequiredShape,
                "NativeTypeMustHaveRequiredShape",
                GetResourceString(nameof(Resources.CollectionNativeTypeMustHaveRequiredShapeMessage)),
                Category,
                DiagnosticSeverity.Error,
                isEnabledByDefault: true,
                description: GetResourceString(nameof(Resources.CollectionNativeTypeMustHaveRequiredShapeDescription)));

        public static readonly DiagnosticDescriptor ValuePropertyMustHaveSetterRule =
            new DiagnosticDescriptor(
                Ids.ValuePropertyMustHaveSetter,
                "ValuePropertyMustHaveSetter",
                GetResourceString(nameof(Resources.ValuePropertyMustHaveSetterMessage)),
                Category,
                DiagnosticSeverity.Error,
                isEnabledByDefault: true,
                description: GetResourceString(nameof(Resources.ValuePropertyMustHaveSetterDescription)));

        public static readonly DiagnosticDescriptor ValuePropertyMustHaveGetterRule =
            new DiagnosticDescriptor(
                Ids.ValuePropertyMustHaveGetter,
                "ValuePropertyMustHaveGetter",
                GetResourceString(nameof(Resources.ValuePropertyMustHaveGetterMessage)),
                Category,
                DiagnosticSeverity.Error,
                isEnabledByDefault: true,
                description: GetResourceString(nameof(Resources.ValuePropertyMustHaveGetterDescription)));

        public static readonly DiagnosticDescriptor GetPinnableReferenceShouldSupportAllocatingMarshallingFallbackRule =
            new DiagnosticDescriptor(
                Ids.GetPinnableReferenceShouldSupportAllocatingMarshallingFallback,
                "GetPinnableReferenceShouldSupportAllocatingMarshallingFallback",
                GetResourceString(nameof(Resources.GetPinnableReferenceShouldSupportAllocatingMarshallingFallbackMessage)),
                Category,
                DiagnosticSeverity.Warning,
                isEnabledByDefault: true,
                description: GetResourceString(nameof(Resources.GetPinnableReferenceShouldSupportAllocatingMarshallingFallbackDescription)));

        public static readonly DiagnosticDescriptor CallerAllocMarshallingShouldSupportAllocatingMarshallingFallbackRule =
            new DiagnosticDescriptor(
                Ids.CallerAllocMarshallingShouldSupportAllocatingMarshallingFallback,
                "CallerAllocMarshallingShouldSupportAllocatingMarshallingFallback",
                GetResourceString(nameof(Resources.CallerAllocMarshallingShouldSupportAllocatingMarshallingFallbackMessage)),
                Category,
                DiagnosticSeverity.Warning,
                isEnabledByDefault: true,
                description: GetResourceString(nameof(Resources.CallerAllocMarshallingShouldSupportAllocatingMarshallingFallbackDescription)));

        public static readonly DiagnosticDescriptor CallerAllocConstructorMustHaveBufferSizeConstantRule =
            new DiagnosticDescriptor(
                Ids.CallerAllocConstructorMustHaveStackBufferSizeConstant,
                "CallerAllocConstructorMustHaveBufferSizeConstant",
                GetResourceString(nameof(Resources.CallerAllocConstructorMustHaveBufferSizeConstantMessage)),
                Category,
                DiagnosticSeverity.Error,
                isEnabledByDefault: true,
                description: GetResourceString(nameof(Resources.CallerAllocConstructorMustHaveBufferSizeConstantDescription)));

        public static readonly DiagnosticDescriptor RefValuePropertyUnsupportedRule =
            new DiagnosticDescriptor(
                Ids.RefValuePropertyUnsupported,
                "RefValuePropertyUnsupported",
                GetResourceString(nameof(Resources.RefValuePropertyUnsupportedMessage)),
                Category,
                DiagnosticSeverity.Error,
                isEnabledByDefault: true,
                description: GetResourceString(nameof(Resources.RefValuePropertyUnsupportedDescription)));

        public static readonly DiagnosticDescriptor NativeGenericTypeMustBeClosedOrMatchArityRule =
            new DiagnosticDescriptor(
                Ids.NativeGenericTypeMustBeClosedOrMatchArity,
                "NativeGenericTypeMustBeClosedOrMatchArity",
                GetResourceString(nameof(Resources.NativeGenericTypeMustBeClosedOrMatchArityMessage)),
                Category,
                DiagnosticSeverity.Error,
                isEnabledByDefault: true,
                description: GetResourceString(nameof(Resources.NativeGenericTypeMustBeClosedOrMatchArityDescription)));

        public static readonly DiagnosticDescriptor MarshallerGetPinnableReferenceRequiresValuePropertyRule =
            new DiagnosticDescriptor(
                Ids.MarshallerGetPinnableReferenceRequiresValueProperty,
                "MarshallerGetPinnableReferenceRequiresValueProperty",
                GetResourceString(nameof(Resources.MarshallerGetPinnableReferenceRequiresValuePropertyMessage)),
                Category,
                DiagnosticSeverity.Error,
                isEnabledByDefault: true,
                description: GetResourceString(nameof(Resources.MarshallerGetPinnableReferenceRequiresValuePropertyDescription)));

        public override ImmutableArray<DiagnosticDescriptor> SupportedDiagnostics =>
            ImmutableArray.Create(
                BlittableTypeMustBeBlittableRule,
                CannotHaveMultipleMarshallingAttributesRule,
                NativeTypeMustBeNonNullRule,
                NativeTypeMustBeBlittableRule,
                GetPinnableReferenceReturnTypeBlittableRule,
                NativeTypeMustBePointerSizedRule,
                NativeTypeMustHaveRequiredShapeRule,
                CollectionNativeTypeMustHaveRequiredShapeRule,
                ValuePropertyMustHaveSetterRule,
                ValuePropertyMustHaveGetterRule,
                GetPinnableReferenceShouldSupportAllocatingMarshallingFallbackRule,
                CallerAllocMarshallingShouldSupportAllocatingMarshallingFallbackRule,
                CallerAllocConstructorMustHaveBufferSizeConstantRule,
                RefValuePropertyUnsupportedRule,
                NativeGenericTypeMustBeClosedOrMatchArityRule,
                MarshallerGetPinnableReferenceRequiresValuePropertyRule);

        public override void Initialize(AnalysisContext context)
        {
            // Don't analyze generated code
            context.ConfigureGeneratedCodeAnalysis(GeneratedCodeAnalysisFlags.None);
            context.EnableConcurrentExecution();
            context.RegisterCompilationStartAction(PrepareForAnalysis);
        }

        private void PrepareForAnalysis(CompilationStartAnalysisContext context)
        {
            INamedTypeSymbol? generatedMarshallingAttribute = context.Compilation.GetTypeByMetadataName(TypeNames.GeneratedMarshallingAttribute);
            INamedTypeSymbol? blittableTypeAttribute = context.Compilation.GetTypeByMetadataName(TypeNames.BlittableTypeAttribute);
            INamedTypeSymbol? nativeMarshallingAttribute = context.Compilation.GetTypeByMetadataName(TypeNames.NativeMarshallingAttribute);
            INamedTypeSymbol? marshalUsingAttribute = context.Compilation.GetTypeByMetadataName(TypeNames.MarshalUsingAttribute);
            INamedTypeSymbol? genericContiguousCollectionMarshallerAttribute = context.Compilation.GetTypeByMetadataName(TypeNames.GenericContiguousCollectionMarshallerAttribute);
            INamedTypeSymbol? spanOfByte = context.Compilation.GetTypeByMetadataName(TypeNames.System_Span_Metadata)!.Construct(context.Compilation.GetSpecialType(SpecialType.System_Byte));

            if (generatedMarshallingAttribute is not null
                && blittableTypeAttribute is not null
                && nativeMarshallingAttribute is not null
                && marshalUsingAttribute is not null
                && genericContiguousCollectionMarshallerAttribute is not null
                && spanOfByte is not null)
            {
                var perCompilationAnalyzer = new PerCompilationAnalyzer(
                    generatedMarshallingAttribute,
                    blittableTypeAttribute,
                    nativeMarshallingAttribute,
                    marshalUsingAttribute,
                    genericContiguousCollectionMarshallerAttribute,
                    spanOfByte,
                    context.Compilation.GetTypeByMetadataName(TypeNames.System_Runtime_InteropServices_StructLayoutAttribute)!,
                    context.Compilation.CreateStructMarshallingFeatureCache());
                context.RegisterSymbolAction(context => perCompilationAnalyzer.AnalyzeTypeDefinition(context), SymbolKind.NamedType);
                context.RegisterSymbolAction(context => perCompilationAnalyzer.AnalyzeElement(context), SymbolKind.Parameter, SymbolKind.Field);
                context.RegisterSymbolAction(context => perCompilationAnalyzer.AnalyzeReturnType(context), SymbolKind.Method);
            }
        }

        private class PerCompilationAnalyzer
        {
            private readonly INamedTypeSymbol _generatedMarshallingAttribute;
            private readonly INamedTypeSymbol _blittableTypeAttribute;
            private readonly INamedTypeSymbol _nativeMarshallingAttribute;
            private readonly INamedTypeSymbol _marshalUsingAttribute;
            private readonly INamedTypeSymbol _genericContiguousCollectionMarshallerAttribute;
            private readonly INamedTypeSymbol _spanOfByte;
            private readonly INamedTypeSymbol _structLayoutAttribute;
            private readonly StructMarshallingFeatureCache _structFeatureCache;

            public PerCompilationAnalyzer(INamedTypeSymbol generatedMarshallingAttribute,
                                          INamedTypeSymbol blittableTypeAttribute,
                                          INamedTypeSymbol nativeMarshallingAttribute,
                                          INamedTypeSymbol marshalUsingAttribute,
                                          INamedTypeSymbol genericContiguousCollectionMarshallerAttribute,
                                          INamedTypeSymbol spanOfByte,
                                          INamedTypeSymbol structLayoutAttribute,
                                          StructMarshallingFeatureCache structFeatureCache)
            {
                _generatedMarshallingAttribute = generatedMarshallingAttribute;
                _blittableTypeAttribute = blittableTypeAttribute;
                _nativeMarshallingAttribute = nativeMarshallingAttribute;
                _marshalUsingAttribute = marshalUsingAttribute;
                _genericContiguousCollectionMarshallerAttribute = genericContiguousCollectionMarshallerAttribute;
                _spanOfByte = spanOfByte;
                _structLayoutAttribute = structLayoutAttribute;
                _structFeatureCache = structFeatureCache;
            }

            public void AnalyzeTypeDefinition(SymbolAnalysisContext context)
            {
                INamedTypeSymbol type = (INamedTypeSymbol)context.Symbol;

                AttributeData? blittableTypeAttributeData = null;
                AttributeData? nativeMarshallingAttributeData = null;
                foreach (AttributeData attr in type.GetAttributes())
                {
                    if (SymbolEqualityComparer.Default.Equals(attr.AttributeClass, _generatedMarshallingAttribute))
                    {
                        // If the type has the GeneratedMarshallingAttribute,
                        // we let the source generator handle error checking.
                        return;
                    }
                    else if (SymbolEqualityComparer.Default.Equals(attr.AttributeClass, _blittableTypeAttribute))
                    {
                        blittableTypeAttributeData = attr;
                    }
                    else if (SymbolEqualityComparer.Default.Equals(attr.AttributeClass, _nativeMarshallingAttribute))
                    {
                        nativeMarshallingAttributeData = attr;
                    }
                }

                if (HasMultipleMarshallingAttributes(blittableTypeAttributeData, nativeMarshallingAttributeData))
                {
                    context.ReportDiagnostic(
                        blittableTypeAttributeData!.CreateDiagnostic(
                            CannotHaveMultipleMarshallingAttributesRule,
                            type.ToDisplayString()));
                }
                else if (blittableTypeAttributeData is not null && !_structFeatureCache.SpeculativeTypeIsBlittable(type, allowExposureOutsideOfCompilation: true))
                {
                    context.ReportDiagnostic(
                        blittableTypeAttributeData.CreateDiagnostic(
                            BlittableTypeMustBeBlittableRule,
                            type.ToDisplayString()));
                }
                else if (nativeMarshallingAttributeData is not null)
                {
                    AnalyzeNativeMarshalerType(context, type, nativeMarshallingAttributeData, isNativeMarshallingAttribute: true);
                }
            }

            private bool HasMultipleMarshallingAttributes(AttributeData? blittableTypeAttributeData, AttributeData? nativeMarshallingAttributeData)
            {
                return (blittableTypeAttributeData, nativeMarshallingAttributeData) switch
                {
                    (null, null) => false,
                    (not null, null) => false,
                    (null, not null) => false,
                    _ => true
                };
            }

            public void AnalyzeElement(SymbolAnalysisContext context)
            {
                AttributeData? attrData = context.Symbol.GetAttributes().FirstOrDefault(attr => SymbolEqualityComparer.Default.Equals(_marshalUsingAttribute, attr.AttributeClass));
                if (attrData is not null)
                {
                    if (context.Symbol is IParameterSymbol param)
                    {
                        AnalyzeNativeMarshalerType(context, param.Type, attrData, isNativeMarshallingAttribute: false);
                    }
                    else if (context.Symbol is IFieldSymbol field)
                    {
                        AnalyzeNativeMarshalerType(context, field.Type, attrData, isNativeMarshallingAttribute: false);
                    }
                }
            }

            public void AnalyzeReturnType(SymbolAnalysisContext context)
            {
                var method = (IMethodSymbol)context.Symbol;
                AttributeData? attrData = method.GetReturnTypeAttributes().FirstOrDefault(attr => SymbolEqualityComparer.Default.Equals(_marshalUsingAttribute, attr.AttributeClass));
                if (attrData is not null)
                {
                    AnalyzeNativeMarshalerType(context, method.ReturnType, attrData, isNativeMarshallingAttribute: false);
                }
            }

            private void AnalyzeNativeMarshalerType(SymbolAnalysisContext context, ITypeSymbol type, AttributeData nativeMarshalerAttributeData, bool isNativeMarshallingAttribute)
            {
                if (nativeMarshalerAttributeData.ConstructorArguments.Length == 0)
                {
                    // This is a MarshalUsing with just count information.
                    return;
                }

                if (nativeMarshalerAttributeData.ConstructorArguments[0].IsNull)
                {
                    context.ReportDiagnostic(
                        nativeMarshalerAttributeData.CreateDiagnostic(
                            NativeTypeMustBeNonNullRule,
                            type.ToDisplayString()));
                    return;
                }

                ITypeSymbol nativeType = (ITypeSymbol)nativeMarshalerAttributeData.ConstructorArguments[0].Value!;
                ISymbol nativeTypeDiagnosticsTargetSymbol = nativeType;

                if (nativeType is not INamedTypeSymbol marshalerType)
                {
                    context.ReportDiagnostic(
                        GetDiagnosticLocations(context, nativeType, nativeMarshalerAttributeData).CreateDiagnostic(
                            NativeTypeMustHaveRequiredShapeRule,
                            nativeType.ToDisplayString(),
                            type.ToDisplayString()));
                    return;
                }

                DiagnosticDescriptor requiredShapeRule = NativeTypeMustHaveRequiredShapeRule;

                ManualTypeMarshallingHelper.NativeTypeMarshallingVariant variant = ManualTypeMarshallingHelper.NativeTypeMarshallingVariant.Standard;
                if (marshalerType.GetAttributes().Any(a => SymbolEqualityComparer.Default.Equals(_genericContiguousCollectionMarshallerAttribute, a.AttributeClass)))
                {
                    variant = ManualTypeMarshallingHelper.NativeTypeMarshallingVariant.ContiguousCollection;
                    requiredShapeRule = CollectionNativeTypeMustHaveRequiredShapeRule;
                    if (!ManualTypeMarshallingHelper.TryGetManagedValuesProperty(marshalerType, out _)
                        || !ManualTypeMarshallingHelper.HasNativeValueStorageProperty(marshalerType, _spanOfByte))
                    {
                        context.ReportDiagnostic(
                            GetDiagnosticLocations(context, marshalerType, nativeMarshalerAttributeData).CreateDiagnostic(
                                requiredShapeRule,
                                nativeType.ToDisplayString(),
                                type.ToDisplayString()));
                        return;
                    }
                }

                if (!nativeType.IsValueType)
                {
                    context.ReportDiagnostic(
                        GetDiagnosticLocations(context, nativeType, nativeMarshalerAttributeData).CreateDiagnostic(
                            requiredShapeRule,
                            nativeType.ToDisplayString(),
                            type.ToDisplayString()));
                    return;
                }

                if (marshalerType.IsUnboundGenericType)
                {
                    if (!isNativeMarshallingAttribute)
                    {
                        context.ReportDiagnostic(
                            nativeMarshalerAttributeData.CreateDiagnostic(
                                NativeGenericTypeMustBeClosedOrMatchArityRule,
                                nativeType.ToDisplayString(),
                                type.ToDisplayString()));
                        return;
                    }
                    if (type is not INamedTypeSymbol namedType || marshalerType.TypeArguments.Length != namedType.TypeArguments.Length)
                    {
                        context.ReportDiagnostic(
                            nativeMarshalerAttributeData.CreateDiagnostic(
                                NativeGenericTypeMustBeClosedOrMatchArityRule,
                                nativeType.ToDisplayString(),
                                type.ToDisplayString()));
                        return;
                    }
                    // Construct the marshaler type around the same type arguments as the managed type.
                    nativeType = marshalerType = marshalerType.ConstructedFrom.Construct(namedType.TypeArguments, namedType.TypeArgumentNullableAnnotations);
                }

                bool hasConstructor = false;
                bool hasCallerAllocSpanConstructor = false;
                foreach (IMethodSymbol ctor in marshalerType.Constructors)
                {
                    if (ctor.IsStatic)
                    {
                        continue;
                    }

                    hasConstructor = hasConstructor || ManualTypeMarshallingHelper.IsManagedToNativeConstructor(ctor, type, variant);

                    if (!hasCallerAllocSpanConstructor && ManualTypeMarshallingHelper.IsCallerAllocatedSpanConstructor(ctor, type, _spanOfByte, variant))
                    {
                        hasCallerAllocSpanConstructor = true;
                        IFieldSymbol bufferSizeField = nativeType.GetMembers(ManualTypeMarshallingHelper.BufferSizeFieldName).OfType<IFieldSymbol>().FirstOrDefault();
                        if (bufferSizeField is null or { DeclaredAccessibility: not Accessibility.Public } or { IsConst: false } or { Type: not { SpecialType: SpecialType.System_Int32 } })
                        {
                            context.ReportDiagnostic(
                                GetDiagnosticLocations(context, ctor, nativeMarshalerAttributeData).CreateDiagnostic(
                                    CallerAllocConstructorMustHaveBufferSizeConstantRule,
                                    nativeType.ToDisplayString()));
                        }
                    }
                }

                bool hasToManaged = ManualTypeMarshallingHelper.HasToManagedMethod(marshalerType, type);

                // Validate that the native type has at least one marshalling method (either managed to native or native to managed)
                if (!hasConstructor && !hasCallerAllocSpanConstructor && !hasToManaged)
                {
                    context.ReportDiagnostic(
                        GetDiagnosticLocations(context, marshalerType, nativeMarshalerAttributeData).CreateDiagnostic(
                            requiredShapeRule,
                            marshalerType.ToDisplayString(),
                            type.ToDisplayString()));
                }

                // Validate that this type can support marshalling when stackalloc is not usable.
                if (isNativeMarshallingAttribute && hasCallerAllocSpanConstructor && !hasConstructor)
                {
                    context.ReportDiagnostic(
                        GetDiagnosticLocations(context, marshalerType, nativeMarshalerAttributeData).CreateDiagnostic(
                            CallerAllocMarshallingShouldSupportAllocatingMarshallingFallbackRule,
                            marshalerType.ToDisplayString()));
                }

                IPropertySymbol? valueProperty = ManualTypeMarshallingHelper.FindValueProperty(nativeType);
                bool valuePropertyIsRefReturn = valueProperty is { ReturnsByRef: true } or { ReturnsByRefReadonly: true };

                if (valueProperty is not null)
                {
                    if (valuePropertyIsRefReturn)
                    {
                        context.ReportDiagnostic(
                            GetDiagnosticLocations(context, valueProperty, nativeMarshalerAttributeData).CreateDiagnostic(
                                RefValuePropertyUnsupportedRule,
                                marshalerType.ToDisplayString()));
                    }

                    nativeType = valueProperty.Type;
                    nativeTypeDiagnosticsTargetSymbol = valueProperty;

                    // Validate that we don't have partial implementations.
                    // We error if either of the conditions below are partially met but not fully met:
                    //  - a constructor and a Value property getter
                    //  - a ToManaged method and a Value property setter
                    if ((hasConstructor || hasCallerAllocSpanConstructor) && valueProperty.GetMethod is null)
                    {
                        context.ReportDiagnostic(
                            GetDiagnosticLocations(context, valueProperty, nativeMarshalerAttributeData).CreateDiagnostic(
                                ValuePropertyMustHaveGetterRule,
                                marshalerType.ToDisplayString()));
                    }
                    if (hasToManaged && valueProperty.SetMethod is null)
                    {
                        context.ReportDiagnostic(
                            GetDiagnosticLocations(context, valueProperty, nativeMarshalerAttributeData).CreateDiagnostic(
                                ValuePropertyMustHaveSetterRule,
                                marshalerType.ToDisplayString()));
                    }
                }
                else if (ManualTypeMarshallingHelper.FindGetPinnableReference(marshalerType) is IMethodSymbol marshallerGetPinnableReferenceMethod)
                {
                    // If we don't have a Value property, then we disallow a GetPinnableReference on the marshaler type.
                    // We do this since there is no valid use case that we can think of for a GetPinnableReference on a blittable type
                    // being a requirement to calculate the value of the fields of the same blittable instance,
                    // so we're pre-emptively blocking this until a use case is discovered.
                    context.ReportDiagnostic(
                        marshallerGetPinnableReferenceMethod.CreateDiagnostic(
                            MarshallerGetPinnableReferenceRequiresValuePropertyRule,
                            nativeType.ToDisplayString()));
                }

                if (!nativeType.IsTypeConsideredBlittable(_structFeatureCache, SymbolEqualityComparer.Default.Equals(nativeType.ContainingModule, context.Compilation.SourceModule)))
                {
                    context.ReportDiagnostic(
                                    GetDiagnosticLocations(context, nativeTypeDiagnosticsTargetSymbol, nativeMarshalerAttributeData).CreateDiagnostic(
                                        NativeTypeMustBeBlittableRule,
                                        nativeType.ToDisplayString(),
                                        type.ToDisplayString()));
                }

                if (isNativeMarshallingAttribute && ManualTypeMarshallingHelper.FindGetPinnableReference(type) is IMethodSymbol managedGetPinnableReferenceMethod)
                {
<<<<<<< HEAD
                    Managed = isNativeMarshallingAttribute ? ManualTypeMarshallingHelper.FindGetPinnableReference(type) : null,
                    Marshaler = ManualTypeMarshallingHelper.FindGetPinnableReference(marshalerType)
                };

                if (getPinnableReferenceMethods.Managed is not null)
                {
                    ITypeSymbol returnType = getPinnableReferenceMethods.Managed.ReturnType;
                    if (!returnType.IsTypeConsideredBlittable(_structFeatureCache, SymbolEqualityComparer.Default.Equals(returnType.ContainingModule, context.Compilation.SourceModule)))
=======
                    if (!managedGetPinnableReferenceMethod.ReturnType.IsConsideredBlittable())
>>>>>>> e6a340de
                    {
                        context.ReportDiagnostic(managedGetPinnableReferenceMethod.CreateDiagnostic(GetPinnableReferenceReturnTypeBlittableRule));
                    }
                    // Validate that our marshaler supports scenarios where GetPinnableReference cannot be used.
                    if (isNativeMarshallingAttribute && (!hasConstructor || valueProperty is { GetMethod: null }))
                    {
                        context.ReportDiagnostic(
                            nativeMarshalerAttributeData.CreateDiagnostic(
                                GetPinnableReferenceShouldSupportAllocatingMarshallingFallbackRule,
                                type.ToDisplayString()));
                    }

                    // If the managed type has a GetPinnableReference method, make sure that the Value getter is also a pointer-sized primitive.
                    // This ensures that marshalling via pinning the managed value and marshalling via the default marshaller will have the same ABI.
                    if (!valuePropertyIsRefReturn // Ref returns are already reported above as invalid, so don't issue another warning here about them
                        && nativeType is not (
                        IPointerTypeSymbol _ or
                        { SpecialType: SpecialType.System_IntPtr } or
                        { SpecialType: SpecialType.System_UIntPtr }))
                    {
                        IMethodSymbol getPinnableReferenceMethodToMention = managedGetPinnableReferenceMethod;

                        context.ReportDiagnostic(
                            GetDiagnosticLocations(context, nativeTypeDiagnosticsTargetSymbol, nativeMarshalerAttributeData).CreateDiagnostic(
                                NativeTypeMustBePointerSizedRule,
                                nativeType.ToDisplayString(),
                                getPinnableReferenceMethodToMention.ContainingType.ToDisplayString()));
                    }
                }
            }

            private ImmutableArray<Location> GetDiagnosticLocations(SymbolAnalysisContext context, ISymbol targetSymbol, AttributeData marshallingAttribute)
            {
                // If we're using a compilation that references another compilation, the symbol locations can be in source in the wrong compilation,
                // which can cause exceptions when reporting diagnostics. Make sure the symbol is defined in the current Compilation's source module before using its locations.
                // If the symbol is not defined in the current Compilation's source module, report the diagnostic at the marshalling attribute's location.
                if (SymbolEqualityComparer.Default.Equals(context.Compilation.SourceModule, targetSymbol.ContainingModule))
                {
                    return targetSymbol.Locations;
                }
                return ImmutableArray.Create(marshallingAttribute.ApplicationSyntaxReference?.GetSyntax().GetLocation() ?? Location.None);
            }
        }
    }
}<|MERGE_RESOLUTION|>--- conflicted
+++ resolved
@@ -532,18 +532,7 @@
 
                 if (isNativeMarshallingAttribute && ManualTypeMarshallingHelper.FindGetPinnableReference(type) is IMethodSymbol managedGetPinnableReferenceMethod)
                 {
-<<<<<<< HEAD
-                    Managed = isNativeMarshallingAttribute ? ManualTypeMarshallingHelper.FindGetPinnableReference(type) : null,
-                    Marshaler = ManualTypeMarshallingHelper.FindGetPinnableReference(marshalerType)
-                };
-
-                if (getPinnableReferenceMethods.Managed is not null)
-                {
-                    ITypeSymbol returnType = getPinnableReferenceMethods.Managed.ReturnType;
-                    if (!returnType.IsTypeConsideredBlittable(_structFeatureCache, SymbolEqualityComparer.Default.Equals(returnType.ContainingModule, context.Compilation.SourceModule)))
-=======
-                    if (!managedGetPinnableReferenceMethod.ReturnType.IsConsideredBlittable())
->>>>>>> e6a340de
+                    if (!managedGetPinnableReferenceMethod.ReturnType.IsTypeConsideredBlittable(_structFeatureCache, SymbolEqualityComparer.Default.Equals(managedGetPinnableReferenceMethod.ReturnType.ContainingModule, context.Compilation.SourceModule)))
                     {
                         context.ReportDiagnostic(managedGetPinnableReferenceMethod.CreateDiagnostic(GetPinnableReferenceReturnTypeBlittableRule));
                     }
