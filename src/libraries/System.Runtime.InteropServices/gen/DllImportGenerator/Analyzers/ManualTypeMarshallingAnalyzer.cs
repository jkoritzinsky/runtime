--- conflicted
+++ resolved
@@ -276,39 +276,6 @@
                         return;
                     }
                 }
-<<<<<<< HEAD
-
-                if (HasMultipleMarshallingAttributes(blittableTypeAttributeData, nativeMarshallingAttributeData))
-                {
-                    context.ReportDiagnostic(
-                        blittableTypeAttributeData!.CreateDiagnostic(
-                            CannotHaveMultipleMarshallingAttributesRule,
-                            type.ToDisplayString()));
-                }
-                else if (blittableTypeAttributeData is not null && !_structFeatureCache.SpeculativeTypeIsBlittable(type, allowExposureOutsideOfCompilation: true))
-                {
-                    context.ReportDiagnostic(
-                        blittableTypeAttributeData.CreateDiagnostic(
-                            BlittableTypeMustBeBlittableRule,
-                            type.ToDisplayString()));
-                }
-                else if (nativeMarshallingAttributeData is not null)
-                {
-                    AnalyzeNativeMarshalerType(context, type, nativeMarshallingAttributeData, isNativeMarshallingAttribute: true);
-                }
-            }
-
-            private bool HasMultipleMarshallingAttributes(AttributeData? blittableTypeAttributeData, AttributeData? nativeMarshallingAttributeData)
-            {
-                return (blittableTypeAttributeData, nativeMarshallingAttributeData) switch
-                {
-                    (null, null) => false,
-                    (not null, null) => false,
-                    (null, not null) => false,
-                    _ => true
-                };
-=======
->>>>>>> ccd67b0c
             }
 
             public void AnalyzeElement(SymbolAnalysisContext context)
