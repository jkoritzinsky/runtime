--- conflicted
+++ resolved
@@ -151,11 +151,7 @@
                     (data, ct) =>
                     {
                         IncrementalTracker?.RecordExecutedStep(new IncrementalityTracker.ExecutedStepInfo(IncrementalityTracker.StepName.CalculateStubInformation, data));
-<<<<<<< HEAD
-                        return (data.Syntax, StubContext: CalculateStubInformation(data.Syntax, data.Symbol, data.Environment, data.StructMarshallingFeatureCache, ct));
-=======
-                        return (data.Syntax, StubContext: CalculateStubInformation(data.Symbol, data.Environment, ct));
->>>>>>> e6a340de
+                        return (data.Syntax, StubContext: CalculateStubInformation(data.Symbol, data.Environment, data.StructMarshallingFeatureCache, ct));
                     }
                 )
                 .WithComparer(Comparers.CalculatedContextWithSyntax)
@@ -402,11 +398,7 @@
             };
         }
 
-<<<<<<< HEAD
-        private static IncrementalStubGenerationContext CalculateStubInformation(MethodDeclarationSyntax syntax, IMethodSymbol symbol, StubEnvironment environment, StructMarshallingFeatureCache generatedStructMarshallingCache, CancellationToken ct)
-=======
-        private static IncrementalStubGenerationContext CalculateStubInformation(IMethodSymbol symbol, StubEnvironment environment, CancellationToken ct)
->>>>>>> e6a340de
+        private static IncrementalStubGenerationContext CalculateStubInformation(IMethodSymbol symbol, StubEnvironment environment, StructMarshallingFeatureCache generatedStructMarshallingCache, CancellationToken ct)
         {
             INamedTypeSymbol? lcidConversionAttrType = environment.Compilation.GetTypeByMetadataName(TypeNames.LCIDConversionAttribute);
             INamedTypeSymbol? suppressGCTransitionAttrType = environment.Compilation.GetTypeByMetadataName(TypeNames.SuppressGCTransitionAttribute);
