--- conflicted
+++ resolved
@@ -28,17 +28,12 @@
     public class AttributedMarshallingModelGeneratorFactory : IMarshallingGeneratorFactory
     {
         private static readonly BlittableMarshaller s_blittable = new BlittableMarshaller();
+        private static readonly Forwarder s_forwarder = new Forwarder();
 
         private readonly IMarshallingGeneratorFactory _innerMarshallingGenerator;
         private readonly IMarshallingGeneratorFactory _elementMarshallingGenerator;
 
-<<<<<<< HEAD
         public AttributedMarshallingModelGeneratorFactory(IMarshallingGeneratorFactory innerMarshallingGenerator, AttributedMarshallingModelGeneratorFactoryOptions options)
-=======
-        public AttributedMarshallingModelGeneratorFactory(
-            IMarshallingGeneratorFactory innerMarshallingGenerator,
-            InteropGenerationOptions options)
->>>>>>> e6a340de
         {
             Options = options;
             _innerMarshallingGenerator = innerMarshallingGenerator;
@@ -46,22 +41,18 @@
             _elementMarshallingGenerator = this;
         }
 
-<<<<<<< HEAD
-        public AttributedMarshallingModelGeneratorFactoryOptions Options { get; }
-=======
         public AttributedMarshallingModelGeneratorFactory(
             IMarshallingGeneratorFactory innerMarshallingGenerator,
             IMarshallingGeneratorFactory elementMarshallingGenerator,
-            InteropGenerationOptions options)
+            AttributedMarshallingModelGeneratorFactoryOptions options)
         {
             Options = options;
             _innerMarshallingGenerator = innerMarshallingGenerator;
->>>>>>> e6a340de
 
             _elementMarshallingGenerator = elementMarshallingGenerator;
         }
 
-        public InteropGenerationOptions Options { get; }
+        public AttributedMarshallingModelGeneratorFactoryOptions Options { get; }
 
         public IMarshallingGenerator Create(TypePositionInfo info, StubCodeContext context)
         {
@@ -69,11 +60,7 @@
             {
                 NativeMarshallingAttributeInfo marshalInfo => CreateCustomNativeTypeMarshaller(info, context, marshalInfo),
                 BlittableTypeAttributeInfo => s_blittable,
-<<<<<<< HEAD
-=======
-                GeneratedNativeMarshallingAttributeInfo => s_forwarder,
                 MissingSupportMarshallingInfo => s_forwarder,
->>>>>>> e6a340de
                 _ => _innerMarshallingGenerator.Create(info, context)
             };
         }
@@ -284,13 +271,8 @@
             NativeContiguousCollectionMarshallingInfo collectionInfo,
             ICustomNativeTypeMarshallingStrategy marshallingStrategy)
         {
-<<<<<<< HEAD
             var elementInfo = new TypePositionInfo(collectionInfo.ElementType, collectionInfo.ElementMarshallingInfo) { ManagedIndex = info.ManagedIndex, RefKind = info.RefKind };
-            IMarshallingGenerator elementMarshaller = ElementMarshallingGeneratorFactory.Create(
-=======
-            var elementInfo = new TypePositionInfo(collectionInfo.ElementType, collectionInfo.ElementMarshallingInfo) { ManagedIndex = info.ManagedIndex };
             IMarshallingGenerator elementMarshaller = _elementMarshallingGenerator.Create(
->>>>>>> e6a340de
                 elementInfo,
                 new ContiguousCollectionElementMarshallingCodeContext(StubCodeContext.Stage.Setup, string.Empty, context));
             TypeSyntax elementType = elementMarshaller.AsNativeType(elementInfo);
