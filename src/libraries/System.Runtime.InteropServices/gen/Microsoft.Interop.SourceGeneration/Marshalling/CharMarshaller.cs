﻿// Licensed to the .NET Foundation under one or more agreements.
// The .NET Foundation licenses this file to you under the MIT license.

using System;
using System.Collections.Generic;
using System.Diagnostics;

using Microsoft.CodeAnalysis;
using Microsoft.CodeAnalysis.CSharp;
using Microsoft.CodeAnalysis.CSharp.Syntax;
using static Microsoft.CodeAnalysis.CSharp.SyntaxFactory;

namespace Microsoft.Interop
{
    public sealed class Utf16CharMarshaller : IMarshallingGenerator
    {
        private static readonly ManagedTypeInfo s_nativeType = new SpecialTypeInfo("ushort", "ushort", SpecialType.System_UInt16);

        public Utf16CharMarshaller()
        {
        }

        public bool IsSupported(TargetFramework target, Version version) => true;

        public ValueBoundaryBehavior GetValueBoundaryBehavior(TypePositionInfo info, StubCodeContext context)
        {
            if (!info.IsByRef)
            {
                return ValueBoundaryBehavior.ManagedIdentifier;
            }
            else if (IsPinningPathSupported(info, context))
            {
                return ValueBoundaryBehavior.NativeIdentifier;
            }

            return ValueBoundaryBehavior.AddressOfNativeIdentifier;
        }

        public ManagedTypeInfo AsNativeType(TypePositionInfo info)
        {
            Debug.Assert(info.ManagedType is SpecialTypeInfo(_, _, SpecialType.System_Char));
            return s_nativeType;
        }

        public SignatureBehavior GetNativeSignatureBehavior(TypePositionInfo info)
        {
            return info.IsByRef ? SignatureBehavior.PointerToNativeType : SignatureBehavior.NativeType;
        }

        public IEnumerable<StatementSyntax> Generate(TypePositionInfo info, StubCodeContext context)
        {
            (string managedIdentifier, string nativeIdentifier) = context.GetIdentifiers(info);

            if (IsPinningPathSupported(info, context))
            {
                if (context.CurrentStage == StubCodeContext.Stage.Pin)
                {
                    // fixed (char* <pinned> = &<managed>)
                    yield return FixedStatement(
                        VariableDeclaration(
                            PointerType(PredefinedType(Token(SyntaxKind.CharKeyword))),
                            SingletonSeparatedList(
                                VariableDeclarator(Identifier(PinnedIdentifier(info.InstanceIdentifier)))
                                    .WithInitializer(EqualsValueClause(
                                        PrefixUnaryExpression(
                                            SyntaxKind.AddressOfExpression,
                                            IdentifierName(Identifier(managedIdentifier)))
                                    ))
                            )
                        ),
                        // ushort* <native> = (ushort*)<pinned>;
                        LocalDeclarationStatement(
                            VariableDeclaration(PointerType(AsNativeType(info).Syntax),
                                SingletonSeparatedList(
                                    VariableDeclarator(nativeIdentifier)
                                        .WithInitializer(EqualsValueClause(
                                            CastExpression(
                                                PointerType(AsNativeType(info).Syntax),
                                                IdentifierName(PinnedIdentifier(info.InstanceIdentifier))))))))
                    );
                }
                yield break;
            }

<<<<<<< HEAD
            MarshalDirection elementMarshalDirection = MarshallerHelpers.GetElementMarshalDirection(info, context);
=======
            MarshalDirection elementMarshalDirection = MarshallerHelpers.GetMarshalDirection(info, context);
>>>>>>> d6826606

            switch (context.CurrentStage)
            {
                case StubCodeContext.Stage.Setup:
                    break;
                case StubCodeContext.Stage.Marshal:
                    if (elementMarshalDirection is MarshalDirection.ManagedToUnmanaged or MarshalDirection.Bidirectional)
                    {
                        // There's an implicit conversion from char to ushort,
                        // so we simplify the generated code to just pass the char value directly
                        if (info.IsByRef)
                        {
                            yield return ExpressionStatement(
                                AssignmentExpression(
                                    SyntaxKind.SimpleAssignmentExpression,
                                    IdentifierName(nativeIdentifier),
                                    IdentifierName(managedIdentifier)));
                        }
                    }

                    break;
                case StubCodeContext.Stage.Unmarshal:
                    if (elementMarshalDirection is MarshalDirection.UnmanagedToManaged or MarshalDirection.Bidirectional)
                    {
                        yield return ExpressionStatement(
                            AssignmentExpression(
                                SyntaxKind.SimpleAssignmentExpression,
                                IdentifierName(managedIdentifier),
                                CastExpression(
                                    PredefinedType(
                                        Token(SyntaxKind.CharKeyword)),
                                    IdentifierName(nativeIdentifier))));
                    }

                    break;
                default:
                    break;
            }
        }

        public bool UsesNativeIdentifier(TypePositionInfo info, StubCodeContext context)
        {
            return info.IsManagedReturnPosition || (info.IsByRef && !context.SingleFrameSpansNativeContext);
        }

        public bool SupportsByValueMarshalKind(ByValueContentsMarshalKind marshalKind, StubCodeContext context) => false;

        private static bool IsPinningPathSupported(TypePositionInfo info, StubCodeContext context)
        {
            return context.SingleFrameSpansNativeContext
                && !info.IsManagedReturnPosition
                && info.IsByRef;
        }

        private static string PinnedIdentifier(string identifier) => $"{identifier}__pinned";
    }
}<|MERGE_RESOLUTION|>--- conflicted
+++ resolved
@@ -82,11 +82,7 @@
                 yield break;
             }
 
-<<<<<<< HEAD
-            MarshalDirection elementMarshalDirection = MarshallerHelpers.GetElementMarshalDirection(info, context);
-=======
             MarshalDirection elementMarshalDirection = MarshallerHelpers.GetMarshalDirection(info, context);
->>>>>>> d6826606
 
             switch (context.CurrentStage)
             {
