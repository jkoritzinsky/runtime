﻿// Licensed to the .NET Foundation under one or more agreements.
// The .NET Foundation licenses this file to you under the MIT license.

using System;
using System.Collections.Generic;
using System.Collections.Immutable;
using Microsoft.CodeAnalysis.CSharp.Syntax;
using Microsoft.CodeAnalysis.Diagnostics;

namespace Microsoft.Interop
{
    /// <summary>
    /// Target framework identifier
    /// </summary>
    public enum TargetFramework
    {
        Unknown,
        Framework,
        Core,
        Standard,
        Net
    }

    /// <summary>
    /// An enumeration describing how a <see cref="TypePositionInfo"/> should be represented in its corresponding native signature element (parameter, field, or return value).
    /// </summary>
    public enum SignatureBehavior
    {
        /// <summary>
        /// The native type should match the managed type, including rehydrating marshalling attributes and by-ref syntax (pure forwarding).
        /// </summary>
        ManagedTypeAndAttributes,

        /// <summary>
        /// The native signature should be the type returned by <see cref="IMarshallingGenerator.AsNativeType(TypePositionInfo)"/> passed by value.
        /// </summary>
        NativeType,

        /// <summary>
        /// The native signature should be a pointer to the type returned by <see cref="IMarshallingGenerator.AsNativeType(TypePositionInfo)"/> passed by value.
        /// </summary>
        PointerToNativeType
    }

    /// <summary>
    /// An enumeration describing how a <see cref="TypePositionInfo"/> should be represented in its corresponding native signature element (parameter, field, or return value).
    /// </summary>
    public enum ValueBoundaryBehavior
    {
        /// <summary>
        /// The managed value should be passed as-is, including any managed by-ref syntax used in the managed declaration.
        /// </summary>
        ManagedIdentifier,

        /// <summary>
        /// The native identifier provided by <see cref="StubCodeContext.GetIdentifiers(TypePositionInfo)"/> should be passed by value.
        /// </summary>
        NativeIdentifier,

        /// <summary>
        /// The address of the native identifier provided by <see cref="StubCodeContext.GetIdentifiers(TypePositionInfo)"/> should be passed by value.
        /// </summary>
        AddressOfNativeIdentifier,

        /// <summary>
        /// The native identifier provided by <see cref="StubCodeContext.GetIdentifiers(TypePositionInfo)"/> should be cast to the native type.
        /// </summary>
        CastNativeIdentifier
    }

    /// <summary>
    /// Interface for generation of marshalling code for P/Invoke stubs
    /// </summary>
    public interface IMarshallingGenerator
    {
        /// <summary>
        /// Determine if the generator is supported for the supplied version of the framework.
        /// </summary>
        /// <param name="target">The framework to target.</param>
        /// <param name="version">The version of the framework.</param>
        /// <returns>True if the marshaller is supported, otherwise false.</returns>
        bool IsSupported(TargetFramework target, Version version);

        /// <summary>
        /// Get the native type syntax for <paramref name="info"/>
        /// </summary>
        /// <param name="info">Object to marshal</param>
<<<<<<< HEAD
        /// <returns>Type syntax for the native type representing <paramref name="info"/></returns>
=======
        /// <returns>Managed type info for the native type representing <paramref name="info"/></returns>
>>>>>>> d6826606
        ManagedTypeInfo AsNativeType(TypePositionInfo info);

        /// <summary>
        /// Get shape that represents the provided <paramref name="info"/> in the native signature
        /// </summary>
        /// <param name="info">Object to marshal</param>
        /// <returns>Parameter syntax for <paramref name="info"/></returns>
        SignatureBehavior GetNativeSignatureBehavior(TypePositionInfo info);

        /// <summary>
        /// Get shape of how the value represented by <paramref name="info"/> should be passed at the managed/native boundary in the provided <paramref name="context"/>
        /// </summary>
        /// <param name="info">Object to marshal</param>
        /// <param name="context">Code generation context</param>
        /// <returns>Argument syntax for <paramref name="info"/></returns>
        ValueBoundaryBehavior GetValueBoundaryBehavior(TypePositionInfo info, StubCodeContext context);

        /// <summary>
        /// Generate code for marshalling
        /// </summary>
        /// <param name="info">Object to marshal</param>
        /// <param name="context">Code generation context</param>
        /// <returns>List of statements to be added to the P/Invoke stub</returns>
        /// <remarks>
        /// The generator should return the appropriate statements based on the
        /// <see cref="StubCodeContext.CurrentStage" /> of <paramref name="context"/>.
        /// For <see cref="StubCodeContext.Stage.Pin"/>, any statements not of type
        /// <see cref="FixedStatementSyntax"/> will be ignored.
        /// </remarks>
        IEnumerable<StatementSyntax> Generate(TypePositionInfo info, StubCodeContext context);

        /// <summary>
        /// Returns whether or not this marshaller uses an identifier for the native value in addition
        /// to an identifier for the managed value.
        /// </summary>
        /// <param name="info">Object to marshal</param>
        /// <param name="context">Code generation context</param>
        /// <returns>If the marshaller uses an identifier for the native value, true; otherwise, false.</returns>
        /// <remarks>
        /// <see cref="StubCodeContext.CurrentStage" /> of <paramref name="context"/> may not be valid.
        /// </remarks>
        bool UsesNativeIdentifier(TypePositionInfo info, StubCodeContext context);

        /// <summary>
        /// Returns if the given ByValueContentsMarshalKind is supported in the current marshalling context.
        /// A supported marshal kind has a different behavior than the default behavior.
        /// </summary>
        /// <param name="marshalKind">The marshal kind.</param>
        /// <param name="context">The marshalling context.</param>
        /// <returns></returns>
        bool SupportsByValueMarshalKind(ByValueContentsMarshalKind marshalKind, StubCodeContext context);
    }


    /// <summary>
    /// Exception used to indicate marshalling isn't supported.
    /// </summary>
    public sealed class MarshallingNotSupportedException : Exception
    {
        /// <summary>
        /// Construct a new <see cref="MarshallingNotSupportedException"/> instance.
        /// </summary>
        /// <param name="info"><see cref="Microsoft.Interop.TypePositionInfo"/> instance</param>
        /// <param name="context"><see cref="Microsoft.Interop.StubCodeContext"/> instance</param>
        public MarshallingNotSupportedException(TypePositionInfo info, StubCodeContext context)
        {
            TypePositionInfo = info;
            StubCodeContext = context;
        }

        /// <summary>
        /// Type that is being marshalled.
        /// </summary>
        public TypePositionInfo TypePositionInfo { get; private init; }

        /// <summary>
        /// Context in which the marshalling is taking place.
        /// </summary>
        public StubCodeContext StubCodeContext { get; private init; }

        /// <summary>
        /// [Optional] Specific reason marshalling of the supplied type isn't supported.
        /// </summary>
        public string? NotSupportedDetails { get; init; }

        /// <summary>
        /// [Optional] Properties to attach to any diagnostic emitted due to this exception.
        /// </summary>
        public ImmutableDictionary<string, string>? DiagnosticProperties { get; init; }
    }
}<|MERGE_RESOLUTION|>--- conflicted
+++ resolved
@@ -85,11 +85,7 @@
         /// Get the native type syntax for <paramref name="info"/>
         /// </summary>
         /// <param name="info">Object to marshal</param>
-<<<<<<< HEAD
-        /// <returns>Type syntax for the native type representing <paramref name="info"/></returns>
-=======
         /// <returns>Managed type info for the native type representing <paramref name="info"/></returns>
->>>>>>> d6826606
         ManagedTypeInfo AsNativeType(TypePositionInfo info);
 
         /// <summary>
