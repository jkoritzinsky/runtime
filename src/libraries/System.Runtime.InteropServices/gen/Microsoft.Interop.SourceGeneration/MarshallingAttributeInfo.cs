--- conflicted
+++ resolved
@@ -156,7 +156,6 @@
             UseDefaultMarshalling
         );
 
-<<<<<<< HEAD
     /// <summary>
     /// The field is a fixed buffer.
     /// </summary>
@@ -168,7 +167,6 @@
         ManagedTypeInfo ElementType,
         MarshallingInfo ElementMarshallingInfo
         ) : MarshallingInfo;
-=======
 
     /// <summary>
     /// Marshalling information is lacking because of support not because it is
@@ -180,7 +178,6 @@
     /// the forwarder marshaler.
     /// </remarks>
     public sealed record MissingSupportCollectionMarshallingInfo(CountInfo CountInfo, MarshallingInfo ElementMarshallingInfo) : MissingSupportMarshallingInfo;
->>>>>>> ccd67b0c
 
     public sealed class MarshallingAttributeInfoParser
     {
@@ -318,23 +315,7 @@
             {
                 INamedTypeSymbol attributeClass = typeAttribute.AttributeClass!;
 
-<<<<<<< HEAD
-                if (SymbolEqualityComparer.Default.Equals(_compilation.GetTypeByMetadataName(TypeNames.BlittableTypeAttribute), attributeClass))
-                {
-                    INamedTypeSymbol namedType = (INamedTypeSymbol)type;
-                    // If type is generic, then we need to re-evaluate that it is blittable at usage time.
-                    if (!namedType.IsGenericType
-                        || (_structMarshallingFeatureCache.TryGetGeneratedStructMarshallingFeatures(namedType, out GeneratedStructMarshallingFeatures marshallingFeatures)
-                            && marshallingFeatures.IsBlittable))
-                    {
-                        return new BlittableTypeAttributeInfo();
-                    }
-                    break;
-                }
-                else if (SymbolEqualityComparer.Default.Equals(_compilation.GetTypeByMetadataName(TypeNames.NativeMarshallingAttribute), attributeClass))
-=======
                 if (attributeClass.ToDisplayString() == TypeNames.NativeMarshallingAttribute)
->>>>>>> ccd67b0c
                 {
                     return CreateNativeMarshallingInfo(
                         type,
@@ -348,12 +329,11 @@
                 }
                 else if (attributeClass.ToDisplayString() == TypeNames.GeneratedMarshallingAttribute)
                 {
-<<<<<<< HEAD
                     if (type is INamedTypeSymbol named && _structMarshallingFeatureCache.TryGetGeneratedStructMarshallingFeatures(named, out GeneratedStructMarshallingFeatures marshallingFeatures))
                     {
                         if (marshallingFeatures.IsBlittable)
                         {
-                            return new BlittableTypeAttributeInfo();
+                            return GetBlittableMarshallingInfo(type);
                         }
 
                         string marshallerName = MarshallerHelpers.GetFullyQualifiedGeneratedNativeStructNameForStruct(named);
@@ -369,9 +349,6 @@
                         _diagnostics.ReportInvalidMarshallingAttributeInfo(typeAttribute, nameof(Resources.GeneratedMarshallingAttributeInfoMissingMessage), type.ToDisplayString());
                         return NoMarshallingInfo.Instance;
                     }
-=======
-                    return type.IsConsideredBlittable() ? GetBlittableMarshallingInfo(type) : new GeneratedNativeMarshallingAttributeInfo(null! /* TODO: determine naming convention */);
->>>>>>> ccd67b0c
                 }
             }
 
@@ -830,16 +807,11 @@
                     {
                         foreach (IMethodSymbol ctor in named.InstanceConstructors)
                         {
-<<<<<<< HEAD
-                            hasAccessibleDefaultConstructor = _compilation.IsSymbolAccessibleWithin(ctor, _contextSymbol as INamedTypeSymbol ?? _contextSymbol.ContainingType);
-                            break;
-=======
                             if (ctor.Parameters.Length == 0)
                             {
-                                hasAccessibleDefaultConstructor = _compilation.IsSymbolAccessibleWithin(ctor, _contextSymbol.ContainingType);
+                                hasAccessibleDefaultConstructor = _compilation.IsSymbolAccessibleWithin(ctor, _contextSymbol as INamedTypeSymbol ?? _contextSymbol.ContainingType);
                                 break;
                             }
->>>>>>> ccd67b0c
                         }
                     }
                     marshallingInfo = new SafeHandleMarshallingInfo(hasAccessibleDefaultConstructor, type.IsAbstract);
@@ -863,7 +835,7 @@
                 if (arrayMarshaller is null)
                 {
                     // If the array marshaler type is not available, then we cannot marshal arrays but indicate it is missing.
-                    marshallingInfo = new MissingSupportCollectionMarshallingInfo(parsedCountInfo, GetMarshallingInfo(elementType, useSiteAttributes, indirectionLevel + 1, inspectedElements, ref maxIndirectionLevelUsed));
+                    marshallingInfo = new MissingSupportCollectionMarshallingInfo(parsedCountInfo, GetMarshallingInfo(null, elementType, useSiteAttributes, indirectionLevel + 1, inspectedElements, ref maxIndirectionLevelUsed));
                     return true;
                 }
 
@@ -880,14 +852,6 @@
                 return true;
             }
 
-<<<<<<< HEAD
-            if (type is INamedTypeSymbol { IsValueType: true } valueType
-                && _structMarshallingFeatureCache.TryGetGeneratedStructMarshallingFeatures(valueType, out GeneratedStructMarshallingFeatures nonAttributedTypeMarshallingFeatures)
-                && nonAttributedTypeMarshallingFeatures.IsBlittable)
-            {
-                // Allow implicit [BlittableType] on internal value types with all blittable fields.
-                marshallingInfo = new BlittableTypeAttributeInfo();
-=======
             // No marshalling info was computed, but a character encoding was provided.
             // If the type is a character or string then pass on these details.
             if (_defaultInfo.CharEncoding != CharEncoding.Undefined
@@ -898,11 +862,11 @@
                 return true;
             }
 
-            if (type is INamedTypeSymbol { IsUnmanagedType: true } unmanagedType
-                && unmanagedType.IsConsideredBlittable())
+            if (type is INamedTypeSymbol { IsValueType: true } valueType
+                && _structMarshallingFeatureCache.TryGetGeneratedStructMarshallingFeatures(valueType, out GeneratedStructMarshallingFeatures nonAttributedTypeMarshallingFeatures)
+                && nonAttributedTypeMarshallingFeatures.IsBlittable)
             {
                 marshallingInfo = GetBlittableMarshallingInfo(type);
->>>>>>> ccd67b0c
                 return true;
             }
 
@@ -913,7 +877,7 @@
         private MarshallingInfo GetBlittableMarshallingInfo(ITypeSymbol type)
         {
             if (type.TypeKind is TypeKind.Enum or TypeKind.Pointer or TypeKind.FunctionPointer
-                || type.SpecialType.IsAlwaysBlittable()
+                || type.SpecialType.IsSpecialTypeBlittable()
                 || type.SpecialType == SpecialType.System_Boolean)
             {
                 // Treat primitive types and enums as having no marshalling info.
