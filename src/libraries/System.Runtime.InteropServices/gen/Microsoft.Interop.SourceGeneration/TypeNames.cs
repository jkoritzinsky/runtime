﻿// Licensed to the .NET Foundation under one or more agreements.
// The .NET Foundation licenses this file to you under the MIT license.

using System;
using System.Collections.Generic;
using System.Text;
using Microsoft.CodeAnalysis.Diagnostics;
using Microsoft.Interop;

namespace Microsoft.Interop
{
    public static class TypeNames
    {
        public const string DllImportAttribute = "System.Runtime.InteropServices.DllImportAttribute";
        public const string GeneratedDllImportAttribute = "System.Runtime.InteropServices.GeneratedDllImportAttribute";

        public const string GeneratedMarshallingAttribute = "System.Runtime.InteropServices.GeneratedMarshallingAttribute";

        public const string NativeMarshallingAttribute = "System.Runtime.InteropServices.NativeMarshallingAttribute";

        public const string MarshalUsingAttribute = "System.Runtime.InteropServices.MarshalUsingAttribute";

        public const string GenericContiguousCollectionMarshallerAttribute = "System.Runtime.InteropServices.GenericContiguousCollectionMarshallerAttribute";

        public const string LCIDConversionAttribute = "System.Runtime.InteropServices.LCIDConversionAttribute";

        public const string SuppressGCTransitionAttribute = "System.Runtime.InteropServices.SuppressGCTransitionAttribute";

        public const string UnmanagedCallConvAttribute = "System.Runtime.InteropServices.UnmanagedCallConvAttribute";
        public const string System_Span_Metadata = "System.Span`1";
        public const string System_Span = "System.Span";

        public const string System_IntPtr = "System.IntPtr";

        public const string System_Activator = "System.Activator";

        public const string System_Type = "System.Type";

        public const string System_Runtime_InteropServices_StructLayoutAttribute = "System.Runtime.InteropServices.StructLayoutAttribute";

        public const string System_Runtime_InteropServices_MarshalAsAttribute = "System.Runtime.InteropServices.MarshalAsAttribute";

        public const string System_Runtime_InteropServices_Marshal = "System.Runtime.InteropServices.Marshal";

        private const string System_Runtime_InteropServices_MarshalEx = "System.Runtime.InteropServices.MarshalEx";

        public static string MarshalEx(InteropGenerationOptions options)
        {
            return options.UseMarshalType ? System_Runtime_InteropServices_Marshal : System_Runtime_InteropServices_MarshalEx;
        }

        public const string System_Runtime_InteropServices_UnmanagedType = "System.Runtime.InteropServices.UnmanagedType";

        public const string System_Runtime_InteropServices_MemoryMarshal = "System.Runtime.InteropServices.MemoryMarshal";

        public const string System_Runtime_InteropServices_GeneratedMarshalling_ArrayMarshaller_Metadata = "System.Runtime.InteropServices.GeneratedMarshalling.ArrayMarshaller`1";

        public const string System_Runtime_InteropServices_GeneratedMarshalling_PtrArrayMarshaller_Metadata = "System.Runtime.InteropServices.GeneratedMarshalling.PtrArrayMarshaller`1";

        public const string System_Runtime_InteropServices_SafeHandle = "System.Runtime.InteropServices.SafeHandle";

        public const string System_Runtime_InteropServices_OutAttribute = "System.Runtime.InteropServices.OutAttribute";

        public const string System_Runtime_InteropServices_InAttribute = "System.Runtime.InteropServices.InAttribute";

        public const string System_Runtime_CompilerServices_SkipLocalsInitAttribute = "System.Runtime.CompilerServices.SkipLocalsInitAttribute";

        private const string System_Runtime_CompilerServices_Unsafe = "System.Runtime.CompilerServices.Unsafe";

        private const string Internal_Runtime_CompilerServices_Unsafe = "Internal.Runtime.CompilerServices.Unsafe";

        public static string Unsafe(InteropGenerationOptions options)
        {
            return options.UseInternalUnsafeType ? Internal_Runtime_CompilerServices_Unsafe : System_Runtime_CompilerServices_Unsafe;
        }

<<<<<<< HEAD
        public const string System_Runtime_InteropServices_FieldOffsetAttribute = "System.Runtime.InteropServices.FieldOffsetAttribute";
        public const string System_ArgumentException = "System.ArgumentException";
        public const string System_Math = "System.Math";
        public const string System_MemoryExtensions = "System.MemoryExtensions";
=======
        public const string System_Runtime_CompilerServices_DisableRuntimeMarshallingAttribute = "System.Runtime.CompilerServices.DisableRuntimeMarshallingAttribute";
>>>>>>> ccd67b0c
    }
}<|MERGE_RESOLUTION|>--- conflicted
+++ resolved
@@ -74,13 +74,10 @@
             return options.UseInternalUnsafeType ? Internal_Runtime_CompilerServices_Unsafe : System_Runtime_CompilerServices_Unsafe;
         }
 
-<<<<<<< HEAD
         public const string System_Runtime_InteropServices_FieldOffsetAttribute = "System.Runtime.InteropServices.FieldOffsetAttribute";
         public const string System_ArgumentException = "System.ArgumentException";
         public const string System_Math = "System.Math";
         public const string System_MemoryExtensions = "System.MemoryExtensions";
-=======
         public const string System_Runtime_CompilerServices_DisableRuntimeMarshallingAttribute = "System.Runtime.CompilerServices.DisableRuntimeMarshallingAttribute";
->>>>>>> ccd67b0c
     }
 }