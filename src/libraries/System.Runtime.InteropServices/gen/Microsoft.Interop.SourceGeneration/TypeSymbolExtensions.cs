--- conflicted
+++ resolved
@@ -20,76 +20,33 @@
             if (typeDefinedInSource
                 && type is INamedTypeSymbol namedTypeInSource)
             {
-<<<<<<< HEAD
                 return structFeatureCache.TryGetGeneratedStructMarshallingFeatures(namedTypeInSource, out GeneratedStructMarshallingFeatures marshallingFeatures)
                     && marshallingFeatures.IsBlittable;
-=======
-                // A recursive struct type is illegal in C#, but source generators run before that is detected,
-                // so we check here to avoid a stack overflow.
-                return false;
->>>>>>> ccd67b0c
-            }
-            else if (type.GetAttributes().Any(attr => attr.AttributeClass.ToDisplayString() == TypeNames.BlittableTypeAttribute))
-            {
-<<<<<<< HEAD
-                return true;
-=======
-                if (!field.IsStatic)
-                {
-                    bool fieldBlittable = field switch
-                    {
-                        // Assume that type parameters that can be blittable are blittable.
-                        // We'll re-evaluate blittability for generic fields of generic types at instantation time.
-                        { Type: ITypeParameterSymbol { IsReferenceType: false } } => true,
-                        { Type.IsUnmanagedType: false } => false,
-                        _ => IsConsideredBlittable(field.Type, seenTypes.Add(type))
-                    };
-
-                    if (!fieldBlittable)
-                    {
-                        return false;
-                    }
-                }
->>>>>>> ccd67b0c
             }
             return type.IsUnattributedReferencedTypeBlittable();
         }
 
         public static bool IsUnattributedReferencedTypeBlittable(this ITypeSymbol type)
         {
-            return type switch
-            {
-                { IsReferenceType: true } => false,
-                { TypeKind: TypeKind.Pointer or TypeKind.FunctionPointer } => true,
-                { SpecialType: not SpecialType.None } => type.SpecialType.IsSpecialTypeBlittable(),
-                // Assume that type parameters that can be blittable are blittable.
-                // We'll re-evaluate blittability for generic fields of generic types at instantation time.
-                { TypeKind: TypeKind.TypeParameter } => true,
-                { IsValueType: false } => false,
-                INamedTypeSymbol { TypeKind: TypeKind.Enum, EnumUnderlyingType: { SpecialType: SpecialType enumUnderlyingType } } => enumUnderlyingType.IsSpecialTypeBlittable(),
-                _ => false
-            };
+            return type is ITypeParameterSymbol { IsReferenceType: false } or { IsUnmanagedType: true };
         }
 
-<<<<<<< HEAD
-        public static bool IsSpecialTypeBlittable(this SpecialType specialType)
-            => specialType switch
-            {
-                SpecialType.System_Void
-                or SpecialType.System_SByte
-                or SpecialType.System_Byte
-                or SpecialType.System_Int16
-                or SpecialType.System_UInt16
-                or SpecialType.System_Int32
-                or SpecialType.System_UInt32
-                or SpecialType.System_Int64
-                or SpecialType.System_UInt64
-                or SpecialType.System_Single
-                or SpecialType.System_Double
-                or SpecialType.System_IntPtr
-                or SpecialType.System_UIntPtr => true,
-                _ => false
-            };
+        public static bool IsSpecialTypeBlittable(this SpecialType type)
+        {
+            return type is SpecialType.System_Void
+                    or SpecialType.System_SByte
+                    or SpecialType.System_Byte
+                    or SpecialType.System_Int16
+                    or SpecialType.System_UInt16
+                    or SpecialType.System_Int32
+                    or SpecialType.System_UInt32
+                    or SpecialType.System_Int64
+                    or SpecialType.System_UInt64
+                    or SpecialType.System_IntPtr
+                    or SpecialType.System_UIntPtr
+                    or SpecialType.System_Single
+                    or SpecialType.System_Double;
+        }
 
         public static bool IsSpecialTypePrimitive(this SpecialType specialType)
             => specialType switch
@@ -125,36 +82,6 @@
                 or (SpecialType.System_UIntPtr, UnmanagedType.SysUInt)
                 or (SpecialType.System_Single, UnmanagedType.R4)
                 or (SpecialType.System_Double, UnmanagedType.R8);
-=======
-        public static bool IsConsideredBlittable(this ITypeSymbol type) => IsConsideredBlittable(type, ImmutableHashSet.Create<ITypeSymbol>(SymbolEqualityComparer.Default));
-
-        private static bool IsConsideredBlittable(this ITypeSymbol type, ImmutableHashSet<ITypeSymbol> seenTypes)
-        {
-            if (!type.IsUnmanagedType || type.IsAutoLayout())
-            {
-                return false;
-            }
-
-            foreach (AttributeData attr in type.GetAttributes())
-            {
-                if (attr.AttributeClass is null)
-                {
-                    continue;
-                }
-                else if (attr.AttributeClass.ToDisplayString() == "System.Runtime.InteropServices.GeneratedMarshallingAttribute")
-                {
-                    // If we have generated struct marshalling,
-                    // then the generated marshalling will be non-blittable when one of the fields is not unmanaged.
-                    return type.HasOnlyBlittableFields(seenTypes);
-                }
-                else if (attr.AttributeClass.ToDisplayString() == "System.Runtime.InteropServices.NativeMarshallingAttribute")
-                {
-                    return false;
-                }
-            }
-            return true;
-        }
->>>>>>> ccd67b0c
 
         public static bool IsAutoLayout(this ITypeSymbol type)
         {
@@ -186,22 +113,5 @@
                 or SpecialType.System_IntPtr
                 or SpecialType.System_UIntPtr;
         }
-
-        public static bool IsAlwaysBlittable(this SpecialType type)
-        {
-            return type is SpecialType.System_Void
-                    or SpecialType.System_SByte
-                    or SpecialType.System_Byte
-                    or SpecialType.System_Int16
-                    or SpecialType.System_UInt16
-                    or SpecialType.System_Int32
-                    or SpecialType.System_UInt32
-                    or SpecialType.System_Int64
-                    or SpecialType.System_UInt64
-                    or SpecialType.System_IntPtr
-                    or SpecialType.System_UIntPtr
-                    or SpecialType.System_Single
-                    or SpecialType.System_Double;
-        }
     }
 }