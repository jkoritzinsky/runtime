// Copyright (c) .NET Foundation and contributors. All rights reserved.
// Licensed under the MIT license. See LICENSE file in the project root for full license information.

using System.Collections.Immutable;
using ILLink.RoslynAnalyzer;
using Microsoft.CodeAnalysis;

namespace ILLink.Shared.TypeSystemProxy
{
    internal readonly partial struct MethodProxy
    {
        public MethodProxy(IMethodSymbol method) => Method = method;

        public readonly IMethodSymbol Method;

        public string Name { get => Method.Name; }

        public string GetDisplayName() => Method.GetDisplayName();

        internal partial bool IsDeclaredOnType(string fullTypeName) => IsTypeOf(Method.ContainingType, fullTypeName);

        internal partial bool HasMetadataParameters() => Method.Parameters.Length > 0;

        internal partial int GetMetadataParametersCount() => Method.GetMetadataParametersCount();

        internal partial int GetParametersCount() => Method.GetParametersCount();

        internal partial ParameterProxyEnumerable GetParameters() => Method.GetParameters();

        internal partial ParameterProxy GetParameter(ParameterIndex index) => Method.GetParameter(index);

        internal partial bool HasGenericParameters() => Method.IsGenericMethod;

        internal partial bool HasGenericParametersCount(int genericParameterCount) => Method.TypeParameters.Length == genericParameterCount;

<<<<<<< HEAD
		internal partial bool HasGenericArgumentsCount (int genericArgumentCount) => Method.TypeArguments.Length == genericArgumentCount;

		internal partial ImmutableArray<GenericParameterProxy> GetGenericParameters ()
		{
			if (Method.TypeParameters.IsEmpty)
				return ImmutableArray<GenericParameterProxy>.Empty;
=======
        internal partial ImmutableArray<GenericParameterProxy> GetGenericParameters()
        {
            if (Method.TypeParameters.IsEmpty)
                return ImmutableArray<GenericParameterProxy>.Empty;
>>>>>>> 27c8fe04

            var builder = ImmutableArray.CreateBuilder<GenericParameterProxy>(Method.TypeParameters.Length);
            foreach (var typeParameter in Method.TypeParameters)
            {
                builder.Add(new GenericParameterProxy(typeParameter));
            }

            return builder.ToImmutableArray();
        }

        internal partial bool IsConstructor() => Method.IsConstructor();

        internal partial bool IsStatic() => Method.IsStatic;

        internal partial bool HasImplicitThis() => Method.HasImplicitThis();

        internal partial bool ReturnsVoid() => Method.ReturnType.SpecialType == SpecialType.System_Void;

        private static bool IsTypeOf(ITypeSymbol type, string fullTypeName)
        {
            if (type is not INamedTypeSymbol namedType)
                return false;

            return namedType.HasName(fullTypeName);
        }

        public override string ToString() => Method.ToString();
    }
}<|MERGE_RESOLUTION|>--- conflicted
+++ resolved
@@ -33,19 +33,12 @@
 
         internal partial bool HasGenericParametersCount(int genericParameterCount) => Method.TypeParameters.Length == genericParameterCount;
 
-<<<<<<< HEAD
-		internal partial bool HasGenericArgumentsCount (int genericArgumentCount) => Method.TypeArguments.Length == genericArgumentCount;
+        internal partial bool HasGenericArgumentsCount(int genericArgumentCount) => Method.TypeArguments.Length == genericArgumentCount;
 
-		internal partial ImmutableArray<GenericParameterProxy> GetGenericParameters ()
-		{
-			if (Method.TypeParameters.IsEmpty)
-				return ImmutableArray<GenericParameterProxy>.Empty;
-=======
         internal partial ImmutableArray<GenericParameterProxy> GetGenericParameters()
         {
             if (Method.TypeParameters.IsEmpty)
                 return ImmutableArray<GenericParameterProxy>.Empty;
->>>>>>> 27c8fe04
 
             var builder = ImmutableArray.CreateBuilder<GenericParameterProxy>(Method.TypeParameters.Length);
             foreach (var typeParameter in Method.TypeParameters)
