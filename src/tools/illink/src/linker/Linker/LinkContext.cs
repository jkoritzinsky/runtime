--- conflicted
+++ resolved
@@ -402,426 +402,6 @@
             Annotations.SetAction(assembly, action);
         }
 #endif
-<<<<<<< HEAD
-		public virtual AssemblyAction CalculateAssemblyAction (AssemblyDefinition assembly)
-		{
-			if (_actions.TryGetValue (assembly.Name.Name, out AssemblyAction action)) {
-				if (IsCPPCLIAssembly (assembly.MainModule) && action != AssemblyAction.Copy && action != AssemblyAction.Skip) {
-					LogWarning ($"Invalid assembly action '{action}' specified for assembly '{assembly.Name.Name}'. C++/CLI assemblies can only be copied or skipped.", 2106, GetAssemblyLocation (assembly));
-					return AssemblyAction.Copy;
-				}
-
-				return action;
-			}
-
-			if (IsCPPCLIAssembly (assembly.MainModule))
-				return DefaultAction == AssemblyAction.Skip ? DefaultAction : AssemblyAction.Copy;
-
-			if (IsTrimmable (assembly))
-				return TrimAction;
-
-			return DefaultAction;
-
-			static bool IsCPPCLIAssembly (ModuleDefinition module)
-			{
-				foreach (var type in module.Types)
-					if (type.Namespace == "<CppImplementationDetails>" ||
-						type.Namespace == "<CrtImplementationDetails>")
-						return true;
-
-				return false;
-			}
-		}
-
-		public bool IsTrimmable (AssemblyDefinition assembly)
-		{
-			if (_isTrimmable.TryGetValue (assembly, out bool isTrimmable))
-				return isTrimmable;
-
-			if (!assembly.HasCustomAttributes) {
-				_isTrimmable.Add (assembly, false);
-				return false;
-			}
-
-			foreach (var ca in assembly.CustomAttributes) {
-				if (!ca.AttributeType.IsTypeOf<AssemblyMetadataAttribute> ())
-					continue;
-
-				var args = ca.ConstructorArguments;
-				if (args.Count != 2)
-					continue;
-
-				if (args[0].Value is not string key || !key.Equals ("IsTrimmable", StringComparison.OrdinalIgnoreCase))
-					continue;
-
-				if (args[1].Value is not string value || !value.Equals ("True", StringComparison.OrdinalIgnoreCase)) {
-					LogWarning (GetAssemblyLocation (assembly), DiagnosticId.InvalidIsTrimmableValue, args[1].Value.ToString () ?? "", assembly.Name.Name);
-					continue;
-				}
-
-				isTrimmable = true;
-			}
-
-			_isTrimmable.Add (assembly, isTrimmable);
-			return isTrimmable;
-		}
-
-		public virtual AssemblyDefinition[] GetAssemblies ()
-		{
-			var cache = _resolver.AssemblyCache;
-			AssemblyDefinition[] asms = new AssemblyDefinition[cache.Count];
-			cache.Values.CopyTo (asms, 0);
-			return asms;
-		}
-
-		public AssemblyDefinition? GetLoadedAssembly (string name)
-		{
-			if (!string.IsNullOrEmpty (name) && _resolver.AssemblyCache.TryGetValue (name, out var ad))
-				return ad;
-
-			return null;
-		}
-
-		public string GetAssemblyLocation (AssemblyDefinition assembly)
-		{
-			return Resolver.GetAssemblyLocation (assembly);
-		}
-
-		public IEnumerable<AssemblyDefinition> GetReferencedAssemblies ()
-		{
-			var assemblies = GetAssemblies ();
-
-			foreach (var assembly in assemblies)
-				yield return assembly;
-
-			var loaded = new HashSet<AssemblyDefinition> (assemblies);
-			var toProcess = new Queue<AssemblyDefinition> (assemblies);
-
-			while (toProcess.Count > 0) {
-				var assembly = toProcess.Dequeue ();
-				foreach (var reference in ResolveReferences (assembly)) {
-					if (!loaded.Add (reference))
-						continue;
-					yield return reference;
-					toProcess.Enqueue (reference);
-				}
-			}
-		}
-
-		public void SetCustomData (string key, string value)
-		{
-			_parameters[key] = value;
-		}
-
-		public bool HasCustomData (string key)
-		{
-			return _parameters.ContainsKey (key);
-		}
-
-		public bool TryGetCustomData (string key, [NotNullWhen (true)] out string? value)
-		{
-			return _parameters.TryGetValue (key, out value);
-		}
-
-		public void Dispose ()
-		{
-			_resolver.Dispose ();
-		}
-
-		public bool IsOptimizationEnabled (CodeOptimizations optimization, MemberReference context)
-		{
-			return Optimizations.IsEnabled (optimization, context?.Module.Assembly);
-		}
-
-		public bool IsOptimizationEnabled (CodeOptimizations optimization, AssemblyDefinition? context)
-		{
-			return Optimizations.IsEnabled (optimization, context);
-		}
-
-		public bool CanApplyOptimization (CodeOptimizations optimization, AssemblyDefinition context)
-		{
-			return Annotations.GetAction (context) == AssemblyAction.Link &&
-				IsOptimizationEnabled (optimization, context);
-		}
-
-		public void LogMessage (MessageContainer message)
-		{
-			if (message == MessageContainer.Empty)
-				return;
-
-			if ((message.Category == MessageCategory.Diagnostic ||
-				message.Category == MessageCategory.Info) && !LogMessages)
-				return;
-
-			if (WarningSuppressionWriter != null &&
-				message.IsWarningMessage (out int? code) &&
-				message.Origin?.Provider is Mono.Cecil.ICustomAttributeProvider provider)
-				WarningSuppressionWriter.AddWarning (code.Value, provider);
-
-			if (message.Category == MessageCategory.Error || message.Category == MessageCategory.WarningAsError)
-				ErrorsCount++;
-
-			_logger.LogMessage (message);
-		}
-
-		public void LogMessage (string message)
-		{
-			if (!LogMessages)
-				return;
-
-			LogMessage (MessageContainer.CreateInfoMessage (message));
-		}
-
-		public void LogDiagnostic (string message)
-		{
-			if (!LogMessages)
-				return;
-
-			LogMessage (MessageContainer.CreateDiagnosticMessage (message));
-		}
-
-
-		/// <summary>
-		/// Display a warning message to the end user.
-		/// This API is used for warnings defined in ILLink, not by custom steps. Warning
-		/// versions are inferred from the code, and every warning that we define is versioned.
-		/// </summary>
-		/// <param name="text">Humanly readable message describing the warning</param>
-		/// <param name="code">Unique warning ID. Please see https://github.com/dotnet/runtime/blob/main/docs/tools/illink/error-codes.md for the list of warnings and possibly add a new one</param>
-		/// <param name="origin">Filename or member where the warning is coming from</param>
-		/// <param name="subcategory">Optionally, further categorize this warning</param>
-		public void LogWarning (string text, int code, MessageOrigin origin, string subcategory = MessageSubCategory.None)
-		{
-			WarnVersion version = GetWarningVersion ();
-			MessageContainer warning = MessageContainer.CreateWarningMessage (this, text, code, origin, version, subcategory);
-			_cachedWarningMessageContainers.Add (warning);
-		}
-
-		/// <summary>
-		/// Display a warning message to the end user.
-		/// This API is used for warnings defined in ILLink, not by custom steps. Warning
-		/// versions are inferred from the code, and every warning that we define is versioned.
-		/// </summary>
-		/// <param name="origin">Filename or member where the warning is coming from</param>
-		/// <param name="id">Unique warning ID. Please see https://github.com/dotnet/runtime/blob/main/docs/tools/illink/error-codes.md for the list of warnings and possibly add a new one</param>
-		/// <param name="args">Additional arguments to form a humanly readable message describing the warning</param>
-		public void LogWarning (MessageOrigin origin, DiagnosticId id, params string[] args)
-		{
-			WarnVersion version = GetWarningVersion ();
-			MessageContainer warning = MessageContainer.CreateWarningMessage (this, origin, id, version, args);
-			_cachedWarningMessageContainers.Add (warning);
-		}
-
-		/// <summary>
-		/// Display a warning message to the end user.
-		/// This API is used for warnings defined in ILLink, not by custom steps. Warning
-		/// versions are inferred from the code, and every warning that we define is versioned.
-		/// </summary>
-		/// <param name="text">Humanly readable message describing the warning</param>
-		/// <param name="code">Unique warning ID. Please see https://github.com/dotnet/runtime/blob/main/docs/tools/illink/error-codes.md for the list of warnings and possibly add a new one</param>
-		/// <param name="origin">Type or member where the warning is coming from</param>
-		/// <param name="subcategory">Optionally, further categorize this warning</param>
-		internal void LogWarning (string text, int code, IMemberDefinition origin, int ilOffset = MessageOrigin.UnsetILOffset, string subcategory = MessageSubCategory.None)
-		{
-			MessageOrigin _origin = new MessageOrigin (origin, ilOffset);
-			LogWarning (text, code, _origin, subcategory);
-		}
-
-		/// <summary>
-		/// Display a warning message to the end user.
-		/// This API is used for warnings defined in ILLink, not by custom steps. Warning
-		/// versions are inferred from the code, and every warning that we define is versioned.
-		/// </summary>
-		/// <param name="origin">Type or member where the warning is coming from</param>
-		/// <param name="id">Unique warning ID. Please see https://github.com/dotnet/runtime/blob/main/docs/tools/illink/error-codes.md for the list of warnings and possibly add a new one</param>
-		/// <param name="args">Additional arguments to form a humanly readable message describing the warning</param>
-		internal void LogWarning (IMemberDefinition origin, DiagnosticId id, int ilOffset = MessageOrigin.UnsetILOffset, params string[] args)
-		{
-			MessageOrigin _origin = new MessageOrigin (origin, ilOffset);
-			LogWarning (_origin, id, args);
-		}
-
-		/// <summary>
-		/// Display a warning message to the end user.
-		/// This API is used for warnings defined in ILLink, not by custom steps. Warning
-		/// versions are inferred from the code, and every warning that we define is versioned.
-		/// </summary>
-		/// <param name="origin">Type or member where the warning is coming from</param>
-		/// <param name="id">Unique warning ID. Please see https://github.com/dotnet/runtime/blob/main/docs/tools/illink/error-codes.md for the list of warnings and possibly add a new one</param>
-		/// <param name="args">Additional arguments to form a humanly readable message describing the warning</param>
-		public void LogWarning (IMemberDefinition origin, DiagnosticId id, params string[] args)
-		{
-			MessageOrigin _origin = new MessageOrigin (origin);
-			LogWarning (_origin, id, args);
-		}
-
-		/// <summary>
-		/// Display a warning message to the end user.
-		/// This API is used for warnings defined in ILLink, not by custom steps. Warning
-		/// versions are inferred from the code, and every warning that we define is versioned.
-		/// </summary>
-		/// <param name="text">Humanly readable message describing the warning</param>
-		/// <param name="code">Unique warning ID. Please see https://github.com/dotnet/runtime/blob/main/docs/tools/illink/error-codes.md for the list of warnings and possibly add a new one</param>
-		/// <param name="origin">Filename where the warning is coming from</param>
-		/// <param name="subcategory">Optionally, further categorize this warning</param>
-		public void LogWarning (string text, int code, string origin, string subcategory = MessageSubCategory.None)
-		{
-			MessageOrigin _origin = new MessageOrigin (origin);
-			LogWarning (text, code, _origin, subcategory);
-		}
-
-		/// <summary>
-		/// Display a warning message to the end user.
-		/// This API is used for warnings defined in ILLink, not by custom steps. Warning
-		/// versions are inferred from the code, and every warning that we define is versioned.
-		/// </summary>
-		/// <param name="origin">Filename where the warning is coming from</param>
-		/// <param name="id">Unique warning ID. Please see https://github.com/dotnet/runtime/blob/main/docs/tools/illink/error-codes.md for the list of warnings and possibly add a new one</param>
-		/// <param name="args">Additional arguments to form a humanly readable message describing the warning</param>
-		public void LogWarning (string origin, DiagnosticId id, params string[] args)
-		{
-			MessageOrigin _origin = new MessageOrigin (origin);
-			LogWarning (_origin, id, args);
-		}
-
-		/// <summary>
-		/// Display an error message to the end user.
-		/// </summary>
-		/// <param name="text">Humanly readable message describing the error</param>
-		/// <param name="code">Unique error ID. Please see https://github.com/dotnet/runtime/blob/main/docs/tools/illink/error-codes.md for the list of errors and possibly add a new one</param>
-		/// <param name="subcategory">Optionally, further categorize this error</param>
-		/// <param name="origin">Filename, line, and column where the error was found</param>
-		public void LogError (string text, int code, string subcategory = MessageSubCategory.None, MessageOrigin? origin = null)
-		{
-			var error = MessageContainer.CreateErrorMessage (text, code, subcategory, origin);
-			LogMessage (error);
-		}
-
-		/// <summary>
-		/// Display an error message to the end user.
-		/// </summary>
-		/// <param name="origin">Filename, line, and column where the error was found</param>
-		/// <param name="id">Unique error ID. Please see https://github.com/dotnet/runtime/blob/main/docs/tools/illink/error-codes.md and https://github.com/dotnet/runtime/blob/main/src/tools/illink/src/ILLink.Shared/DiagnosticId.cs for the list of errors and possibly add a new one</param>
-		/// <param name="args">Additional arguments to form a humanly readable message describing the warning</param>
-		public void LogError (MessageOrigin? origin, DiagnosticId id, params string[] args)
-		{
-			var error = MessageContainer.CreateErrorMessage (origin, id, args);
-			LogMessage (error);
-		}
-
-		/// <summary>
-		/// Throws a LinkerFatalErrorException
-		/// </summary>
-		/// <param name="text">Humanly readable message describing the error</param>
-		/// <param name="code">Unique error ID. Please see https://github.com/dotnet/runtime/blob/main/docs/tools/illink/error-codes.md
-		/// for the list of errors and possibly add a new one</param>
-		/// <param name="subcategory">Optionally, further categorize this error</param>
-		/// <param name="origin">Filename, line, and column where the error was found</param>
-		public static void FatalError (string text, int code, string subcategory = MessageSubCategory.None, MessageOrigin? origin = null)
-		{
-			throw new LinkerFatalErrorException (MessageContainer.CreateErrorMessage (text, code, subcategory, origin));
-		}
-
-		/// <summary>
-		/// Throws a LinkerFatalErrorException
-		/// </summary>
-		/// <param name="text">Humanly readable message describing the error</param>
-		/// <param name="code">Unique error ID. Please see https://github.com/dotnet/runtime/blob/main/docs/tools/illink/error-codes.md
-		/// for the list of errors and possibly add a new one</param>
-		/// <param name="subcategory">Optionally, further categorize this error</param>
-		/// <param name="origin">Filename, line, and column where the error was found</param>
-		/// <param name="innerException">Optional, an inner exception</param>
-		public static void FatalError (string text, int code, Exception innerException, string subcategory = MessageSubCategory.None, MessageOrigin? origin = null)
-		{
-			throw new LinkerFatalErrorException (MessageContainer.CreateErrorMessage (text, code, subcategory, origin), innerException);
-		}
-
-		public void FlushCachedWarnings ()
-		{
-			_cachedWarningMessageContainers.Sort ();
-			foreach (var warning in _cachedWarningMessageContainers)
-				LogMessage (warning);
-
-			_cachedWarningMessageContainers.Clear ();
-		}
-
-		public bool IsWarningSuppressed (int warningCode, string subcategory, MessageOrigin origin)
-		{
-			if (subcategory == MessageSubCategory.TrimAnalysis && NoTrimWarn)
-				return true;
-
-			// This warning was turned off by --nowarn.
-			if (NoWarn.Contains (warningCode))
-				return true;
-
-			if (Suppressions == null)
-				return false;
-
-			// Don't warn for RUC on assembly attributes.
-			// There's no way to suppress it.
-			if ((DiagnosticId)warningCode == DiagnosticId.RequiresUnreferencedCode && origin.Provider is AssemblyDefinition)
-				return true;
-
-			return Suppressions.IsSuppressed (warningCode, origin, out _);
-		}
-
-		public bool IsWarningAsError (int warningCode)
-		{
-			bool value;
-			if (GeneralWarnAsError)
-				return !WarnAsError.TryGetValue (warningCode, out value) || value;
-
-			return WarnAsError.TryGetValue (warningCode, out value) && value;
-		}
-
-		public bool IsSingleWarn (string assemblyName)
-		{
-			bool value;
-			if (GeneralSingleWarn)
-				return !SingleWarn.TryGetValue (assemblyName, out value) || value;
-
-			return SingleWarn.TryGetValue (assemblyName, out value) && value;
-		}
-
-		static WarnVersion GetWarningVersion ()
-		{
-			// This should return an increasing WarnVersion for new warning waves.
-			return WarnVersion.ILLink5;
-		}
-
-		public int GetTargetRuntimeVersion ()
-		{
-			if (_targetRuntime != null)
-				return _targetRuntime.Value;
-
-			TypeDefinition? objectType = BCL.FindPredefinedType (WellKnownType.System_Object, this);
-			_targetRuntime = objectType?.Module.Assembly.Name.Version.Major ?? -1;
-
-			return _targetRuntime.Value;
-		}
-
-		readonly Dictionary<MethodReference, MethodDefinition?> methodresolveCache = new ();
-		readonly Dictionary<FieldReference, FieldDefinition?> fieldresolveCache = new ();
-		readonly Dictionary<TypeReference, TypeDefinition?> typeresolveCache = new ();
-		readonly Dictionary<ExportedType, TypeDefinition?> exportedTypeResolveCache = new ();
-
-		/// <summary>
-		/// Tries to resolve the MethodReference to a MethodDefinition and logs a warning if it can't
-		/// </summary>
-		public MethodDefinition? Resolve (MethodReference methodReference)
-		{
-			if (methodReference is MethodDefinition methodDefinition)
-				return methodDefinition;
-
-			if (methodReference is null)
-				return null;
-
-			if (methodresolveCache.TryGetValue (methodReference, out MethodDefinition? md)) {
-				if (md == null && !IgnoreUnresolved)
-					ReportUnresolved (methodReference);
-				return md;
-			}
-=======
         public virtual AssemblyAction CalculateAssemblyAction(AssemblyDefinition assembly)
         {
             if (_actions.TryGetValue(assembly.Name.Name, out AssemblyAction action))
@@ -1183,6 +763,11 @@
             if (Suppressions == null)
                 return false;
 
+            // Don't warn for RUC on assembly attributes.
+            // There's no way to suppress it.
+            if ((DiagnosticId)warningCode == DiagnosticId.RequiresUnreferencedCode && origin.Provider is AssemblyDefinition)
+                return true;
+
             return Suppressions.IsSuppressed(warningCode, origin, out _);
         }
 
@@ -1243,7 +828,6 @@
                     ReportUnresolved(methodReference);
                 return md;
             }
->>>>>>> 27c8fe04
 
 #pragma warning disable RS0030 // Cecil's resolve is banned -- this provides the wrapper
             md = methodReference.Resolve();
