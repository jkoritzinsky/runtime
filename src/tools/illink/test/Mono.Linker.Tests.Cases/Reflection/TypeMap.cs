﻿// Copyright (c) .NET Foundation and contributors. All rights reserved.
// Licensed under the MIT license. See LICENSE file in the project root for full license information.

using System;
using System.Collections.Generic;
using System.Diagnostics.CodeAnalysis;
using System.Runtime.CompilerServices;
using System.Runtime.InteropServices;
using Mono.Linker;
using Mono.Linker.Tests.Cases.Expectations.Assertions;
using Mono.Linker.Tests.Cases.Reflection;

<<<<<<< HEAD
[assembly: KeptAttributeAttribute (typeof (TypeMapAttribute<UsedTypeMap>), By = Tool.Trimmer)]
[assembly: KeptAttributeAttribute (typeof (TypeMapAssociationAttribute<UsedTypeMap>), By = Tool.Trimmer)]
[assembly: TypeMap<UsedTypeMap> ("TrimTargetIsTarget", typeof (TargetAndTrimTarget))]
[assembly: TypeMap<UsedTypeMap> ("TrimTargetIsUnrelated", typeof (TargetType), typeof (TrimTarget))]
[assembly: TypeMap<UsedTypeMap> ("TrimTargetIsAllocatedNoTypeCheckClass", typeof (TargetType2), typeof (AllocatedNoTypeCheckClass))]
[assembly: TypeMap<UsedTypeMap> ("TrimTargetIsAllocatedNoTypeCheckStruct", typeof (TargetType3), typeof (AllocatedNoTypeCheckStruct))]
[assembly: TypeMap<UsedTypeMap> ("TrimTargetIsUnreferenced", typeof (UnreferencedTargetType), typeof (UnreferencedTrimTarget))]
[assembly: TypeMapAssociation<UsedTypeMap> (typeof (SourceClass), typeof (ProxyType))]
[assembly: TypeMapAssociation<UsedTypeMap> (typeof (TypeCheckOnlyClass), typeof (ProxyType2))]
[assembly: TypeMapAssociation<UsedTypeMap> (typeof (AllocatedNoBoxStructType), typeof (ProxyType3))]
[assembly: TypeMapAssociation<UsedTypeMap> (typeof (I), typeof (IImpl))]
[assembly: TypeMapAssociation<UsedTypeMap> (typeof (IInterfaceWithDynamicImpl), typeof (IDynamicImpl))]

[assembly: TypeMap<UnusedTypeMap> ("UnusedName", typeof (UnusedTargetType), typeof (TrimTarget))]
[assembly: TypeMapAssociation<UsedTypeMap> (typeof (UnusedSourceClass), typeof (UnusedProxyType))]

namespace Mono.Linker.Tests.Cases.Reflection
{
	[Kept]
	class TypeMap
	{
		[Kept]
		[ExpectedWarning ("IL2057", "Unrecognized value passed to the parameter 'typeName' of method 'System.Type.GetType(String)'")]
		public static void Main (string[] args)
		{
			object t = Activator.CreateInstance (Type.GetType (args[1]));
			CheckTargetAndTrimTarget (t);
			CheckTrimTarget (t);
			CheckTypeCheckOnlyClass (t);
			if (t is IInterfaceWithDynamicImpl d) {
				d.Method ();
			}

			Console.WriteLine ("Hash code of SourceClass instance: " + new SourceClass ().GetHashCode ());
			Console.WriteLine ("Hash code of UsedClass instance: " + new UsedClass ().GetHashCode ());
			Console.WriteLine ("Hash code of AllocatedNoTypeCheckClass instance: " + new AllocatedNoTypeCheckClass ().GetHashCode ());
			Console.WriteLine ("Hash code of AllocatedNoTypeCheckStruct instance: " + new AllocatedNoTypeCheckStruct ().GetHashCode ());

			Console.WriteLine (TypeMapping.GetOrCreateExternalTypeMapping<UsedTypeMap> ());
			Console.WriteLine (GetExternalTypeMap<UnusedTypeMap> ());

			var proxyMap = TypeMapping.GetOrCreateProxyTypeMapping<UsedTypeMap> ();

			AllocatedNoBoxStructType allocatedNoBoxStructType = new AllocatedNoBoxStructType (Random.Shared.Next ());
			Console.WriteLine ("AllocatedNoBoxStructType value: " + allocatedNoBoxStructType.Value);
			Console.WriteLine (proxyMap[typeof (AllocatedNoBoxStructType)]);
		}

		[Kept]
		private static void CheckTargetAndTrimTarget (object o)
		{
			if (o is TargetAndTrimTarget) {
				Console.WriteLine ("Type deriving from TargetAndTrimTarget instantiated.");
			}
		}

		[Kept]
		[ExpectedInstructionSequence ([
			"nop",
			"ldarg.0",
			"pop",
			"ldnull",
			"ldnull",
			"cgt.un",
			"stloc.0",
			"ldloc.0",
			"brfalse.s il_18",
			"nop",
			"ldstr 'Type deriving from TypeCheckOnlyClass instantiated.'",
			"call System.Void System.Console::WriteLine(System.String)",
			"nop",
			"nop",
			"ret",
		])]
		private static void CheckTypeCheckOnlyClass (object o)
		{
			if (o is TypeCheckOnlyClass) {
				Console.WriteLine ("Type deriving from TypeCheckOnlyClass instantiated.");
			}
		}

		[Kept]
		[ExpectedInstructionSequence ([
			"nop",
			"ldarg.0",
			"pop",
			"ldnull",
			"ldnull",
			"cgt.un",
			"stloc.0",
			"ldloc.0",
			"brfalse.s il_18",
			"nop",
			"ldstr 'Type deriving from TrimTarget instantiated.'",
			"call System.Void System.Console::WriteLine(System.String)",
			"nop",
			"nop",
			"ret"
			])]
		private static void CheckTrimTarget (object o)
		{
			if (o is TrimTarget) {
				Console.WriteLine ("Type deriving from TrimTarget instantiated.");
			}
		}

		[Kept]
		[ExpectedWarning ("IL2124", "Type 'T' must not contain signature variables to be used as a type map group.")]
		private static IReadOnlyDictionary<string, Type> GetExternalTypeMap<T> ()
		{
			return TypeMapping.GetOrCreateExternalTypeMapping<T> ();
		}
	}

	[Kept]
	class UsedTypeMap;

	[Kept]
	class TargetAndTrimTarget;

	[Kept]
	class TargetType;

	[Kept] // This is kept by NativeAot by the scanner. It is not kept during codegen.
	class TrimTarget;

	class UnreferencedTargetType;

	class UnreferencedTrimTarget;

	[Kept]
	[KeptMember (".ctor()")]
	class SourceClass;

	[Kept]
	class ProxyType;

	[Kept]
	class UnusedTypeMap;
	class UnusedTargetType;
	class UnusedSourceClass;
	class UnusedProxyType;

	interface I;

	interface IImpl : I;

	[Kept]
	[KeptMember (".ctor()")]
	class UsedClass : IImpl;

	[Kept]
	interface IInterfaceWithDynamicImpl
	{
		[Kept (By = Tool.Trimmer)]
		void Method ();
	}

	[Kept]
	[KeptInterface (typeof (IInterfaceWithDynamicImpl))]
	[KeptAttributeAttribute (typeof (DynamicInterfaceCastableImplementationAttribute), By = Tool.Trimmer)]
	[DynamicInterfaceCastableImplementation]
	interface IDynamicImpl : IInterfaceWithDynamicImpl
	{
		[Kept]
		void IInterfaceWithDynamicImpl.Method ()
		{
		}
	}

	[Kept]
	[KeptMember(".ctor()")]
	class AllocatedNoTypeCheckClass;

	[Kept]
	struct AllocatedNoTypeCheckStruct;

	[Kept]
	class TargetType2;

	[Kept]
	class TargetType3;

	[Kept(By = Tool.NativeAot)] // Kept by NativeAot by the scanner. It is not kept during codegen.
	class TypeCheckOnlyClass;

	class ProxyType2;

	[Kept]
	struct AllocatedNoBoxStructType
	{
		[Kept]
		public AllocatedNoBoxStructType (int value)
		{
			Value = value;
		}

		[Kept]
		[KeptBackingField]
		public int Value { [Kept] get; }
	}
=======
[assembly: TypeMap<UsedTypeMap>("TrimTargetIsTarget", typeof(TargetAndTrimTarget), typeof(TargetAndTrimTarget))]
[assembly: TypeMap<UsedTypeMap>("TrimTargetIsUnrelated", typeof(TargetType), typeof(TrimTarget))]
[assembly: TypeMap<UsedTypeMap>("TrimTargetIsAllocatedNoTypeCheckClass", typeof(TargetType2), typeof(AllocatedNoTypeCheckClass))]
[assembly: TypeMap<UsedTypeMap>("TrimTargetIsAllocatedNoTypeCheckStruct", typeof(TargetType3), typeof(AllocatedNoTypeCheckStruct))]
[assembly: TypeMap<UsedTypeMap>("TrimTargetIsUnreferenced", typeof(UnreferencedTargetType), typeof(UnreferencedTrimTarget))]
[assembly: TypeMapAssociation<UsedTypeMap>(typeof(SourceClass), typeof(ProxyType))]
[assembly: TypeMapAssociation<UsedTypeMap>(typeof(TypeCheckOnlyClass), typeof(ProxyType2))]
[assembly: TypeMapAssociation<UsedTypeMap>(typeof(AllocatedNoBoxStructType), typeof(ProxyType3))]
[assembly: TypeMapAssociation<UsedTypeMap>(typeof(I), typeof(IImpl))]
[assembly: TypeMapAssociation<UsedTypeMap>(typeof(IInterfaceWithDynamicImpl), typeof(IDynamicImpl))]

[assembly: TypeMap<UnusedTypeMap>("UnusedName", typeof(UnusedTargetType), typeof(TrimTarget))]
[assembly: TypeMapAssociation<UsedTypeMap>(typeof(UnusedSourceClass), typeof(UnusedProxyType))]

namespace Mono.Linker.Tests.Cases.Reflection
{
    [Kept]
    [IgnoreTestCase("Trimmer support is currently not implemented", IgnoredBy = Tool.Trimmer)]
    class TypeMap
    {
        [Kept]
        [ExpectedWarning("IL2057", "Unrecognized value passed to the parameter 'typeName' of method 'System.Type.GetType(String)'")]
        public static void Main(string[] args)
        {
            object t = Activator.CreateInstance(Type.GetType(args[1]));
            if (t is TargetAndTrimTarget)
            {
                Console.WriteLine("Type deriving from TargetAndTrimTarget instantiated.");
            }
            else if (t is TrimTarget)
            {
                Console.WriteLine("Type deriving from TrimTarget instantiated.");
            }
            else if (t is IInterfaceWithDynamicImpl d)
            {
                d.Method();
            }
            else if (t is TypeCheckOnlyClass typeCheckOnlyClass)
            {
                Console.WriteLine("Type deriving from TypeCheckOnlyClass instantiated.");
            }

            Console.WriteLine("Hash code of SourceClass instance: " + new SourceClass().GetHashCode());
            Console.WriteLine("Hash code of UsedClass instance: " + new UsedClass().GetHashCode());
            Console.WriteLine("Hash code of AllocatedNoTypeCheckClass instance: " + new AllocatedNoTypeCheckClass().GetHashCode());
            Console.WriteLine("Hash code of AllocatedNoTypeCheckStruct instance: " + new AllocatedNoTypeCheckStruct().GetHashCode());

            Console.WriteLine(TypeMapping.GetOrCreateExternalTypeMapping<UsedTypeMap>());
            Console.WriteLine(GetExternalTypeMap<UnusedTypeMap>());

            var proxyMap = TypeMapping.GetOrCreateProxyTypeMapping<UsedTypeMap>();

            AllocatedNoBoxStructType allocatedNoBoxStructType = new AllocatedNoBoxStructType(Random.Shared.Next());
            Console.WriteLine("AllocatedNoBoxStructType value: " + allocatedNoBoxStructType.Value);
            Console.WriteLine(proxyMap[typeof(AllocatedNoBoxStructType)]);
        }

        [Kept]
        [ExpectedWarning("IL2124", "Type 'T' must not contain signature variables to be used as a type map group.")]
        private static IReadOnlyDictionary<string, Type> GetExternalTypeMap<T>()
        {
            return TypeMapping.GetOrCreateExternalTypeMapping<T>();
        }
    }

    [Kept(By = Tool.Trimmer)]
    class UsedTypeMap;

    [Kept]
    class TargetAndTrimTarget;

    [Kept]
    class TargetType;

    [Kept] // This is kept by NativeAot by the scanner. It is not kept during codegen.
    class TrimTarget;

    class UnreferencedTargetType;

    class UnreferencedTrimTarget;

    [Kept]
    [KeptMember(".ctor()")]
    class SourceClass;

    [Kept]
    class ProxyType;

    class UnusedTypeMap;
    class UnusedTargetType;
    class UnusedSourceClass;
    class UnusedProxyType;

    interface I;

    interface IImpl : I;

    [Kept]
    [KeptMember(".ctor()")]
    class UsedClass : IImpl;

    [Kept]
    interface IInterfaceWithDynamicImpl
    {
        [Kept(By = Tool.Trimmer)]
        void Method();
    }

    [Kept]
    [KeptInterface(typeof(IInterfaceWithDynamicImpl))]
    [KeptAttributeAttribute(typeof(DynamicInterfaceCastableImplementationAttribute), By = Tool.Trimmer)]
    [DynamicInterfaceCastableImplementation]
    interface IDynamicImpl : IInterfaceWithDynamicImpl
    {
        [Kept]
        void IInterfaceWithDynamicImpl.Method()
        {
        }
    }

    [Kept]
    [KeptMember(".ctor()")]
    class AllocatedNoTypeCheckClass;

    [Kept]
    struct AllocatedNoTypeCheckStruct;

    [Kept]
    class TargetType2;

    [Kept]
    class TargetType3;

    [Kept]
    class TypeCheckOnlyClass;

    class ProxyType2;

    [Kept]
    struct AllocatedNoBoxStructType
    {
        [Kept]
        public AllocatedNoBoxStructType(int value)
        {
            Value = value;
        }

        [Kept]
        public int Value { [Kept] get; }
    }
>>>>>>> 27c8fe04

    [Kept]
    class ProxyType3;
}

// Polyfill for the type map types until we use an LKG runtime that has it.
namespace System.Runtime.InteropServices
{
<<<<<<< HEAD
	[Kept (By = Tool.Trimmer)]
	[KeptBaseType (typeof (Attribute), By = Tool.Trimmer)]
	[KeptAttributeAttribute (typeof (AttributeUsageAttribute), By = Tool.Trimmer)]
	[KeptAttributeAttribute (typeof (RemoveAttributeInstancesAttribute), By = Tool.Trimmer)]
	[RemoveAttributeInstances]
	[AttributeUsage (AttributeTargets.Assembly, AllowMultiple = true)]
	public sealed class TypeMapAttribute<TTypeMapGroup> : Attribute
	{
		[Kept (By = Tool.Trimmer)]
		public TypeMapAttribute (string value, Type target) { }

		[Kept (By = Tool.Trimmer)]
		[KeptAttributeAttribute (typeof (RequiresUnreferencedCodeAttribute), By = Tool.Trimmer)]
		[RequiresUnreferencedCode ("Interop types may be removed by trimming")]
		public TypeMapAttribute (string value, Type target, Type trimTarget) { }
	}

	[Kept (By = Tool.Trimmer)]
	[KeptBaseType (typeof (Attribute), By = Tool.Trimmer)]
	[KeptAttributeAttribute (typeof (AttributeUsageAttribute), By = Tool.Trimmer)]
	[KeptAttributeAttribute (typeof (RemoveAttributeInstancesAttribute), By = Tool.Trimmer)]
	[RemoveAttributeInstances]
	[AttributeUsage (AttributeTargets.Assembly, AllowMultiple = true)]
	public sealed class TypeMapAssociationAttribute<TTypeMapGroup> : Attribute
	{
		[Kept (By = Tool.Trimmer)]
		public TypeMapAssociationAttribute (Type source, Type proxy) { }
	}

	[Kept(By = Tool.Trimmer)]
	public static class TypeMapping
	{
		[Kept(By = Tool.Trimmer)]
		[KeptAttributeAttribute (typeof (RequiresUnreferencedCodeAttribute), By = Tool.Trimmer)]
		[RequiresUnreferencedCode ("Interop types may be removed by trimming")]
		public static IReadOnlyDictionary<string, Type> GetOrCreateExternalTypeMapping<TTypeMapGroup> ()
		{
			throw new NotImplementedException ();
		}

		[Kept(By = Tool.Trimmer)]
		[KeptAttributeAttribute (typeof (RequiresUnreferencedCodeAttribute), By = Tool.Trimmer)]
		[RequiresUnreferencedCode ("Interop types may be removed by trimming")]
		public static IReadOnlyDictionary<Type, Type> GetOrCreateProxyTypeMapping<TTypeMapGroup> ()
		{
			throw new NotImplementedException ();
		}
	}
=======
    [Kept(By = Tool.Trimmer)]
    [KeptBaseType(typeof(Attribute), By = Tool.Trimmer)]
    [KeptAttributeAttribute(typeof(AttributeUsageAttribute), By = Tool.Trimmer)]
    [AttributeUsage(AttributeTargets.Assembly, AllowMultiple = true)]
    public sealed class TypeMapAttribute<TTypeMapGroup> : Attribute
    {
        [Kept(By = Tool.Trimmer)]
        public TypeMapAttribute(string value, Type target) { }

        [Kept(By = Tool.Trimmer)]
        [KeptAttributeAttribute(typeof(RequiresUnreferencedCodeAttribute), By = Tool.Trimmer)]
        [RequiresUnreferencedCode("Interop types may be removed by trimming")]
        public TypeMapAttribute(string value, Type target, Type trimTarget) { }
    }

    [Kept(By = Tool.Trimmer)]
    [KeptBaseType(typeof(Attribute), By = Tool.Trimmer)]
    [KeptAttributeAttribute(typeof(AttributeUsageAttribute), By = Tool.Trimmer)]
    [AttributeUsage(AttributeTargets.Assembly, AllowMultiple = true)]
    public sealed class TypeMapAssociationAttribute<TTypeMapGroup> : Attribute
    {
        [Kept(By = Tool.Trimmer)]
        public TypeMapAssociationAttribute(Type source, Type proxy) { }
    }

    [Kept(By = Tool.Trimmer)]
    public static class TypeMapping
    {
        [Kept(By = Tool.Trimmer)]
        [KeptAttributeAttribute(typeof(RequiresUnreferencedCodeAttribute), By = Tool.Trimmer)]
        [RequiresUnreferencedCode("Interop types may be removed by trimming")]
        public static IReadOnlyDictionary<string, Type> GetOrCreateExternalTypeMapping<TTypeMapGroup>()
        {
            throw new NotImplementedException();
        }

        [Kept(By = Tool.Trimmer)]
        [KeptAttributeAttribute(typeof(RequiresUnreferencedCodeAttribute), By = Tool.Trimmer)]
        [RequiresUnreferencedCode("Interop types may be removed by trimming")]
        public static IReadOnlyDictionary<Type, Type> GetOrCreateProxyTypeMapping<TTypeMapGroup>()
        {
            throw new NotImplementedException();
        }
    }
>>>>>>> 27c8fe04
}
<|MERGE_RESOLUTION|>--- conflicted
+++ resolved
@@ -10,210 +10,9 @@
 using Mono.Linker.Tests.Cases.Expectations.Assertions;
 using Mono.Linker.Tests.Cases.Reflection;
 
-<<<<<<< HEAD
-[assembly: KeptAttributeAttribute (typeof (TypeMapAttribute<UsedTypeMap>), By = Tool.Trimmer)]
-[assembly: KeptAttributeAttribute (typeof (TypeMapAssociationAttribute<UsedTypeMap>), By = Tool.Trimmer)]
-[assembly: TypeMap<UsedTypeMap> ("TrimTargetIsTarget", typeof (TargetAndTrimTarget))]
-[assembly: TypeMap<UsedTypeMap> ("TrimTargetIsUnrelated", typeof (TargetType), typeof (TrimTarget))]
-[assembly: TypeMap<UsedTypeMap> ("TrimTargetIsAllocatedNoTypeCheckClass", typeof (TargetType2), typeof (AllocatedNoTypeCheckClass))]
-[assembly: TypeMap<UsedTypeMap> ("TrimTargetIsAllocatedNoTypeCheckStruct", typeof (TargetType3), typeof (AllocatedNoTypeCheckStruct))]
-[assembly: TypeMap<UsedTypeMap> ("TrimTargetIsUnreferenced", typeof (UnreferencedTargetType), typeof (UnreferencedTrimTarget))]
-[assembly: TypeMapAssociation<UsedTypeMap> (typeof (SourceClass), typeof (ProxyType))]
-[assembly: TypeMapAssociation<UsedTypeMap> (typeof (TypeCheckOnlyClass), typeof (ProxyType2))]
-[assembly: TypeMapAssociation<UsedTypeMap> (typeof (AllocatedNoBoxStructType), typeof (ProxyType3))]
-[assembly: TypeMapAssociation<UsedTypeMap> (typeof (I), typeof (IImpl))]
-[assembly: TypeMapAssociation<UsedTypeMap> (typeof (IInterfaceWithDynamicImpl), typeof (IDynamicImpl))]
-
-[assembly: TypeMap<UnusedTypeMap> ("UnusedName", typeof (UnusedTargetType), typeof (TrimTarget))]
-[assembly: TypeMapAssociation<UsedTypeMap> (typeof (UnusedSourceClass), typeof (UnusedProxyType))]
-
-namespace Mono.Linker.Tests.Cases.Reflection
-{
-	[Kept]
-	class TypeMap
-	{
-		[Kept]
-		[ExpectedWarning ("IL2057", "Unrecognized value passed to the parameter 'typeName' of method 'System.Type.GetType(String)'")]
-		public static void Main (string[] args)
-		{
-			object t = Activator.CreateInstance (Type.GetType (args[1]));
-			CheckTargetAndTrimTarget (t);
-			CheckTrimTarget (t);
-			CheckTypeCheckOnlyClass (t);
-			if (t is IInterfaceWithDynamicImpl d) {
-				d.Method ();
-			}
-
-			Console.WriteLine ("Hash code of SourceClass instance: " + new SourceClass ().GetHashCode ());
-			Console.WriteLine ("Hash code of UsedClass instance: " + new UsedClass ().GetHashCode ());
-			Console.WriteLine ("Hash code of AllocatedNoTypeCheckClass instance: " + new AllocatedNoTypeCheckClass ().GetHashCode ());
-			Console.WriteLine ("Hash code of AllocatedNoTypeCheckStruct instance: " + new AllocatedNoTypeCheckStruct ().GetHashCode ());
-
-			Console.WriteLine (TypeMapping.GetOrCreateExternalTypeMapping<UsedTypeMap> ());
-			Console.WriteLine (GetExternalTypeMap<UnusedTypeMap> ());
-
-			var proxyMap = TypeMapping.GetOrCreateProxyTypeMapping<UsedTypeMap> ();
-
-			AllocatedNoBoxStructType allocatedNoBoxStructType = new AllocatedNoBoxStructType (Random.Shared.Next ());
-			Console.WriteLine ("AllocatedNoBoxStructType value: " + allocatedNoBoxStructType.Value);
-			Console.WriteLine (proxyMap[typeof (AllocatedNoBoxStructType)]);
-		}
-
-		[Kept]
-		private static void CheckTargetAndTrimTarget (object o)
-		{
-			if (o is TargetAndTrimTarget) {
-				Console.WriteLine ("Type deriving from TargetAndTrimTarget instantiated.");
-			}
-		}
-
-		[Kept]
-		[ExpectedInstructionSequence ([
-			"nop",
-			"ldarg.0",
-			"pop",
-			"ldnull",
-			"ldnull",
-			"cgt.un",
-			"stloc.0",
-			"ldloc.0",
-			"brfalse.s il_18",
-			"nop",
-			"ldstr 'Type deriving from TypeCheckOnlyClass instantiated.'",
-			"call System.Void System.Console::WriteLine(System.String)",
-			"nop",
-			"nop",
-			"ret",
-		])]
-		private static void CheckTypeCheckOnlyClass (object o)
-		{
-			if (o is TypeCheckOnlyClass) {
-				Console.WriteLine ("Type deriving from TypeCheckOnlyClass instantiated.");
-			}
-		}
-
-		[Kept]
-		[ExpectedInstructionSequence ([
-			"nop",
-			"ldarg.0",
-			"pop",
-			"ldnull",
-			"ldnull",
-			"cgt.un",
-			"stloc.0",
-			"ldloc.0",
-			"brfalse.s il_18",
-			"nop",
-			"ldstr 'Type deriving from TrimTarget instantiated.'",
-			"call System.Void System.Console::WriteLine(System.String)",
-			"nop",
-			"nop",
-			"ret"
-			])]
-		private static void CheckTrimTarget (object o)
-		{
-			if (o is TrimTarget) {
-				Console.WriteLine ("Type deriving from TrimTarget instantiated.");
-			}
-		}
-
-		[Kept]
-		[ExpectedWarning ("IL2124", "Type 'T' must not contain signature variables to be used as a type map group.")]
-		private static IReadOnlyDictionary<string, Type> GetExternalTypeMap<T> ()
-		{
-			return TypeMapping.GetOrCreateExternalTypeMapping<T> ();
-		}
-	}
-
-	[Kept]
-	class UsedTypeMap;
-
-	[Kept]
-	class TargetAndTrimTarget;
-
-	[Kept]
-	class TargetType;
-
-	[Kept] // This is kept by NativeAot by the scanner. It is not kept during codegen.
-	class TrimTarget;
-
-	class UnreferencedTargetType;
-
-	class UnreferencedTrimTarget;
-
-	[Kept]
-	[KeptMember (".ctor()")]
-	class SourceClass;
-
-	[Kept]
-	class ProxyType;
-
-	[Kept]
-	class UnusedTypeMap;
-	class UnusedTargetType;
-	class UnusedSourceClass;
-	class UnusedProxyType;
-
-	interface I;
-
-	interface IImpl : I;
-
-	[Kept]
-	[KeptMember (".ctor()")]
-	class UsedClass : IImpl;
-
-	[Kept]
-	interface IInterfaceWithDynamicImpl
-	{
-		[Kept (By = Tool.Trimmer)]
-		void Method ();
-	}
-
-	[Kept]
-	[KeptInterface (typeof (IInterfaceWithDynamicImpl))]
-	[KeptAttributeAttribute (typeof (DynamicInterfaceCastableImplementationAttribute), By = Tool.Trimmer)]
-	[DynamicInterfaceCastableImplementation]
-	interface IDynamicImpl : IInterfaceWithDynamicImpl
-	{
-		[Kept]
-		void IInterfaceWithDynamicImpl.Method ()
-		{
-		}
-	}
-
-	[Kept]
-	[KeptMember(".ctor()")]
-	class AllocatedNoTypeCheckClass;
-
-	[Kept]
-	struct AllocatedNoTypeCheckStruct;
-
-	[Kept]
-	class TargetType2;
-
-	[Kept]
-	class TargetType3;
-
-	[Kept(By = Tool.NativeAot)] // Kept by NativeAot by the scanner. It is not kept during codegen.
-	class TypeCheckOnlyClass;
-
-	class ProxyType2;
-
-	[Kept]
-	struct AllocatedNoBoxStructType
-	{
-		[Kept]
-		public AllocatedNoBoxStructType (int value)
-		{
-			Value = value;
-		}
-
-		[Kept]
-		[KeptBackingField]
-		public int Value { [Kept] get; }
-	}
-=======
-[assembly: TypeMap<UsedTypeMap>("TrimTargetIsTarget", typeof(TargetAndTrimTarget), typeof(TargetAndTrimTarget))]
+[assembly: KeptAttributeAttribute(typeof(TypeMapAttribute<UsedTypeMap>), By = Tool.Trimmer)]
+[assembly: KeptAttributeAttribute(typeof(TypeMapAssociationAttribute<UsedTypeMap>), By = Tool.Trimmer)]
+[assembly: TypeMap<UsedTypeMap>("TrimTargetIsTarget", typeof(TargetAndTrimTarget))]
 [assembly: TypeMap<UsedTypeMap>("TrimTargetIsUnrelated", typeof(TargetType), typeof(TrimTarget))]
 [assembly: TypeMap<UsedTypeMap>("TrimTargetIsAllocatedNoTypeCheckClass", typeof(TargetType2), typeof(AllocatedNoTypeCheckClass))]
 [assembly: TypeMap<UsedTypeMap>("TrimTargetIsAllocatedNoTypeCheckStruct", typeof(TargetType3), typeof(AllocatedNoTypeCheckStruct))]
@@ -230,7 +29,6 @@
 namespace Mono.Linker.Tests.Cases.Reflection
 {
     [Kept]
-    [IgnoreTestCase("Trimmer support is currently not implemented", IgnoredBy = Tool.Trimmer)]
     class TypeMap
     {
         [Kept]
@@ -238,21 +36,12 @@
         public static void Main(string[] args)
         {
             object t = Activator.CreateInstance(Type.GetType(args[1]));
-            if (t is TargetAndTrimTarget)
-            {
-                Console.WriteLine("Type deriving from TargetAndTrimTarget instantiated.");
-            }
-            else if (t is TrimTarget)
-            {
-                Console.WriteLine("Type deriving from TrimTarget instantiated.");
-            }
-            else if (t is IInterfaceWithDynamicImpl d)
+            CheckTargetAndTrimTarget(t);
+            CheckTrimTarget(t);
+            CheckTypeCheckOnlyClass(t);
+            if (t is IInterfaceWithDynamicImpl d)
             {
                 d.Method();
-            }
-            else if (t is TypeCheckOnlyClass typeCheckOnlyClass)
-            {
-                Console.WriteLine("Type deriving from TypeCheckOnlyClass instantiated.");
             }
 
             Console.WriteLine("Hash code of SourceClass instance: " + new SourceClass().GetHashCode());
@@ -271,6 +60,67 @@
         }
 
         [Kept]
+        private static void CheckTargetAndTrimTarget(object o)
+        {
+            if (o is TargetAndTrimTarget)
+            {
+                Console.WriteLine("Type deriving from TargetAndTrimTarget instantiated.");
+            }
+        }
+
+        [Kept]
+        [ExpectedInstructionSequence([
+            "nop",
+            "ldarg.0",
+            "pop",
+            "ldnull",
+            "ldnull",
+            "cgt.un",
+            "stloc.0",
+            "ldloc.0",
+            "brfalse.s il_18",
+            "nop",
+            "ldstr 'Type deriving from TypeCheckOnlyClass instantiated.'",
+            "call System.Void System.Console::WriteLine(System.String)",
+            "nop",
+            "nop",
+            "ret",
+        ])]
+        private static void CheckTypeCheckOnlyClass(object o)
+        {
+            if (o is TypeCheckOnlyClass)
+            {
+                Console.WriteLine("Type deriving from TypeCheckOnlyClass instantiated.");
+            }
+        }
+
+        [Kept]
+        [ExpectedInstructionSequence([
+            "nop",
+            "ldarg.0",
+            "pop",
+            "ldnull",
+            "ldnull",
+            "cgt.un",
+            "stloc.0",
+            "ldloc.0",
+            "brfalse.s il_18",
+            "nop",
+            "ldstr 'Type deriving from TrimTarget instantiated.'",
+            "call System.Void System.Console::WriteLine(System.String)",
+            "nop",
+            "nop",
+            "ret"
+            ])]
+        private static void CheckTrimTarget(object o)
+        {
+            if (o is TrimTarget)
+            {
+                Console.WriteLine("Type deriving from TrimTarget instantiated.");
+            }
+        }
+
+        [Kept]
         [ExpectedWarning("IL2124", "Type 'T' must not contain signature variables to be used as a type map group.")]
         private static IReadOnlyDictionary<string, Type> GetExternalTypeMap<T>()
         {
@@ -278,7 +128,7 @@
         }
     }
 
-    [Kept(By = Tool.Trimmer)]
+    [Kept]
     class UsedTypeMap;
 
     [Kept]
@@ -301,6 +151,7 @@
     [Kept]
     class ProxyType;
 
+    [Kept]
     class UnusedTypeMap;
     class UnusedTargetType;
     class UnusedSourceClass;
@@ -346,7 +197,7 @@
     [Kept]
     class TargetType3;
 
-    [Kept]
+    [Kept(By = Tool.NativeAot)] // Kept by NativeAot by the scanner. It is not kept during codegen.
     class TypeCheckOnlyClass;
 
     class ProxyType2;
@@ -361,9 +212,9 @@
         }
 
         [Kept]
+        [KeptBackingField]
         public int Value { [Kept] get; }
     }
->>>>>>> 27c8fe04
 
     [Kept]
     class ProxyType3;
@@ -372,59 +223,11 @@
 // Polyfill for the type map types until we use an LKG runtime that has it.
 namespace System.Runtime.InteropServices
 {
-<<<<<<< HEAD
-	[Kept (By = Tool.Trimmer)]
-	[KeptBaseType (typeof (Attribute), By = Tool.Trimmer)]
-	[KeptAttributeAttribute (typeof (AttributeUsageAttribute), By = Tool.Trimmer)]
-	[KeptAttributeAttribute (typeof (RemoveAttributeInstancesAttribute), By = Tool.Trimmer)]
-	[RemoveAttributeInstances]
-	[AttributeUsage (AttributeTargets.Assembly, AllowMultiple = true)]
-	public sealed class TypeMapAttribute<TTypeMapGroup> : Attribute
-	{
-		[Kept (By = Tool.Trimmer)]
-		public TypeMapAttribute (string value, Type target) { }
-
-		[Kept (By = Tool.Trimmer)]
-		[KeptAttributeAttribute (typeof (RequiresUnreferencedCodeAttribute), By = Tool.Trimmer)]
-		[RequiresUnreferencedCode ("Interop types may be removed by trimming")]
-		public TypeMapAttribute (string value, Type target, Type trimTarget) { }
-	}
-
-	[Kept (By = Tool.Trimmer)]
-	[KeptBaseType (typeof (Attribute), By = Tool.Trimmer)]
-	[KeptAttributeAttribute (typeof (AttributeUsageAttribute), By = Tool.Trimmer)]
-	[KeptAttributeAttribute (typeof (RemoveAttributeInstancesAttribute), By = Tool.Trimmer)]
-	[RemoveAttributeInstances]
-	[AttributeUsage (AttributeTargets.Assembly, AllowMultiple = true)]
-	public sealed class TypeMapAssociationAttribute<TTypeMapGroup> : Attribute
-	{
-		[Kept (By = Tool.Trimmer)]
-		public TypeMapAssociationAttribute (Type source, Type proxy) { }
-	}
-
-	[Kept(By = Tool.Trimmer)]
-	public static class TypeMapping
-	{
-		[Kept(By = Tool.Trimmer)]
-		[KeptAttributeAttribute (typeof (RequiresUnreferencedCodeAttribute), By = Tool.Trimmer)]
-		[RequiresUnreferencedCode ("Interop types may be removed by trimming")]
-		public static IReadOnlyDictionary<string, Type> GetOrCreateExternalTypeMapping<TTypeMapGroup> ()
-		{
-			throw new NotImplementedException ();
-		}
-
-		[Kept(By = Tool.Trimmer)]
-		[KeptAttributeAttribute (typeof (RequiresUnreferencedCodeAttribute), By = Tool.Trimmer)]
-		[RequiresUnreferencedCode ("Interop types may be removed by trimming")]
-		public static IReadOnlyDictionary<Type, Type> GetOrCreateProxyTypeMapping<TTypeMapGroup> ()
-		{
-			throw new NotImplementedException ();
-		}
-	}
-=======
     [Kept(By = Tool.Trimmer)]
     [KeptBaseType(typeof(Attribute), By = Tool.Trimmer)]
     [KeptAttributeAttribute(typeof(AttributeUsageAttribute), By = Tool.Trimmer)]
+    [KeptAttributeAttribute(typeof(RemoveAttributeInstancesAttribute), By = Tool.Trimmer)]
+    [RemoveAttributeInstances]
     [AttributeUsage(AttributeTargets.Assembly, AllowMultiple = true)]
     public sealed class TypeMapAttribute<TTypeMapGroup> : Attribute
     {
@@ -440,6 +243,8 @@
     [Kept(By = Tool.Trimmer)]
     [KeptBaseType(typeof(Attribute), By = Tool.Trimmer)]
     [KeptAttributeAttribute(typeof(AttributeUsageAttribute), By = Tool.Trimmer)]
+    [KeptAttributeAttribute(typeof(RemoveAttributeInstancesAttribute), By = Tool.Trimmer)]
+    [RemoveAttributeInstances]
     [AttributeUsage(AttributeTargets.Assembly, AllowMultiple = true)]
     public sealed class TypeMapAssociationAttribute<TTypeMapGroup> : Attribute
     {
@@ -466,5 +271,4 @@
             throw new NotImplementedException();
         }
     }
->>>>>>> 27c8fe04
 }
