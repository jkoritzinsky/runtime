--- conflicted
+++ resolved
@@ -99,11 +99,7 @@
 				  && _testCaseTypeDefinition.NestedTypes.Any (nestedType =>
 					  nestedType.CustomAttributes.Any (attr =>
 						  attr.AttributeType.Name == nameof (VerifyAllReflectionAccessPatternsAreValidatedAttribute)
-<<<<<<< HEAD
-					  || _testCaseTypeDefinition.AllMethods ().Any (method => method.CustomAttributes.Any (attr =>
-=======
 					  || nestedType.AllMethods ().Any (method => method.CustomAttributes.Any (attr =>
->>>>>>> 2c921935
 						  attr.AttributeType.Name == nameof (RecognizedReflectionAccessPatternAttribute) ||
 						  attr.AttributeType.Name == nameof (UnrecognizedReflectionAccessPatternAttribute)))))) {
 				customizations.ReflectionPatternRecorder = new TestReflectionPatternRecorder ();
